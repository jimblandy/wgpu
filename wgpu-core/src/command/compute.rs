use crate::{
    binding_model::{
        BindError, BindGroup, LateMinBufferBindingSizeMismatch, PushConstantUploadError,
    },
    command::{
        bind::Binder,
        end_pipeline_statistics_query,
        memory_init::{fixup_discarded_surfaces, SurfacesInDiscardState},
        BasePass, BasePassRef, BindGroupStateChange, CommandBuffer, CommandEncoderError,
        CommandEncoderStatus, MapPassErr, PassErrorScope, QueryUseError, StateChange,
    },
    device::{MissingDownlevelFlags, MissingFeatures},
    error::{ErrorFormatter, PrettyError},
    global::Global,
    hal_api::HalApi,
    id,
    identity::GlobalIdentityHandlerFactory,
    init_tracker::MemoryInitKind,
    pipeline,
    resource::{self, Buffer, Texture},
    storage::Storage,
    track::{Tracker, UsageConflict, UsageScope},
    validation::{check_buffer_usage, MissingBufferUsageError},
    Label,
};

use hal::CommandEncoder as _;
use thiserror::Error;

use std::{fmt, mem, str};

#[doc(hidden)]
#[derive(Clone, Copy, Debug)]
#[cfg_attr(
    any(feature = "serial-pass", feature = "trace"),
    derive(serde::Serialize)
)]
#[cfg_attr(
    any(feature = "serial-pass", feature = "replay"),
    derive(serde::Deserialize)
)]
pub enum ComputeCommand {
    SetBindGroup {
        index: u32,
        num_dynamic_offsets: u8,
        bind_group_id: id::BindGroupId,
    },
    SetPipeline(id::ComputePipelineId),

    /// Set a range of push constants to values stored in [`BasePass::push_constant_data`].
    SetPushConstant {
        /// The byte offset within the push constant storage to write to. This
        /// must be a multiple of four.
        offset: u32,

        /// The number of bytes to write. This must be a multiple of four.
        size_bytes: u32,

        /// Index in [`BasePass::push_constant_data`] of the start of the data
        /// to be written.
        ///
        /// Note: this is not a byte offset like `offset`. Rather, it is the
        /// index of the first `u32` element in `push_constant_data` to read.
        values_offset: u32,
    },

    Dispatch([u32; 3]),
    DispatchIndirect {
        buffer_id: id::BufferId,
        offset: wgt::BufferAddress,
    },
    PushDebugGroup {
        color: u32,
        len: usize,
    },
    PopDebugGroup,
    InsertDebugMarker {
        color: u32,
        len: usize,
    },
    WriteTimestamp {
        query_set_id: id::QuerySetId,
        query_index: u32,
    },
    BeginPipelineStatisticsQuery {
        query_set_id: id::QuerySetId,
        query_index: u32,
    },
    EndPipelineStatisticsQuery,
}

#[cfg_attr(feature = "serial-pass", derive(serde::Deserialize, serde::Serialize))]
pub struct ComputePass {
    base: BasePass<ComputeCommand>,
    parent_id: id::CommandEncoderId,

    // Resource binding dedupe state.
    #[cfg_attr(feature = "serial-pass", serde(skip))]
    current_bind_groups: BindGroupStateChange,
    #[cfg_attr(feature = "serial-pass", serde(skip))]
    current_pipeline: StateChange<id::ComputePipelineId>,
}

impl ComputePass {
    pub fn new(parent_id: id::CommandEncoderId, desc: &ComputePassDescriptor) -> Self {
        Self {
            base: BasePass::new(&desc.label),
            parent_id,

            current_bind_groups: BindGroupStateChange::new(),
            current_pipeline: StateChange::new(),
        }
    }

    pub fn parent_id(&self) -> id::CommandEncoderId {
        self.parent_id
    }

    #[cfg(feature = "trace")]
    pub fn into_command(self) -> crate::device::trace::Command {
        crate::device::trace::Command::RunComputePass { base: self.base }
    }
}

impl fmt::Debug for ComputePass {
    fn fmt(&self, f: &mut fmt::Formatter<'_>) -> fmt::Result {
        write!(
            f,
            "ComputePass {{ encoder_id: {:?}, data: {:?} commands and {:?} dynamic offsets }}",
            self.parent_id,
            self.base.commands.len(),
            self.base.dynamic_offsets.len()
        )
    }
}

#[derive(Clone, Debug, Default)]
pub struct ComputePassDescriptor<'a> {
    pub label: Label<'a>,
}

#[derive(Clone, Debug, Error, Eq, PartialEq)]
#[non_exhaustive]
pub enum DispatchError {
    #[error("Compute pipeline must be set")]
    MissingPipeline,
    #[error("The pipeline layout, associated with the current compute pipeline, contains a bind group layout at index {index} which is incompatible with the bind group layout associated with the bind group at {index}")]
    IncompatibleBindGroup {
        index: u32,
        //expected: BindGroupLayoutId,
        //provided: Option<(BindGroupLayoutId, BindGroupId)>,
    },
    #[error(
        "Each current dispatch group size dimension ({current:?}) must be less or equal to {limit}"
    )]
    InvalidGroupSize { current: [u32; 3], limit: u32 },
    #[error(transparent)]
    BindingSizeTooSmall(#[from] LateMinBufferBindingSizeMismatch),
}

/// Error encountered when performing a compute pass.
#[derive(Clone, Debug, Error)]
pub enum ComputePassErrorInner {
    #[error(transparent)]
    Encoder(#[from] CommandEncoderError),
    #[error("Bind group {0:?} is invalid")]
    InvalidBindGroup(id::BindGroupId),
    #[error("Bind group index {index} is greater than the device's requested `max_bind_group` limit {max}")]
    BindGroupIndexOutOfRange { index: u32, max: u32 },
    #[error("Compute pipeline {0:?} is invalid")]
    InvalidPipeline(id::ComputePipelineId),
    #[error("QuerySet {0:?} is invalid")]
    InvalidQuerySet(id::QuerySetId),
    #[error("Indirect buffer {0:?} is invalid or destroyed")]
    InvalidIndirectBuffer(id::BufferId),
    #[error("Indirect buffer uses bytes {offset}..{end_offset} which overruns indirect buffer of size {buffer_size}")]
    IndirectBufferOverrun {
        offset: u64,
        end_offset: u64,
        buffer_size: u64,
    },
    #[error("Buffer {0:?} is invalid or destroyed")]
    InvalidBuffer(id::BufferId),
    #[error(transparent)]
    ResourceUsageConflict(#[from] UsageConflict),
    #[error(transparent)]
    MissingBufferUsage(#[from] MissingBufferUsageError),
    #[error("Cannot pop debug group, because number of pushed debug groups is zero")]
    InvalidPopDebugGroup,
    #[error(transparent)]
    Dispatch(#[from] DispatchError),
    #[error(transparent)]
    Bind(#[from] BindError),
    #[error(transparent)]
    PushConstants(#[from] PushConstantUploadError),
    #[error(transparent)]
    QueryUse(#[from] QueryUseError),
    #[error(transparent)]
    MissingFeatures(#[from] MissingFeatures),
    #[error(transparent)]
    MissingDownlevelFlags(#[from] MissingDownlevelFlags),
}

impl PrettyError for ComputePassErrorInner {
    fn fmt_pretty(&self, fmt: &mut ErrorFormatter) {
        fmt.error(self);
        match *self {
            Self::InvalidBindGroup(id) => {
                fmt.bind_group_label(&id);
            }
            Self::InvalidPipeline(id) => {
                fmt.compute_pipeline_label(&id);
            }
            Self::InvalidIndirectBuffer(id) => {
                fmt.buffer_label(&id);
            }
            _ => {}
        };
    }
}

/// Error encountered when performing a compute pass.
#[derive(Clone, Debug, Error)]
#[error("{scope}")]
pub struct ComputePassError {
    pub scope: PassErrorScope,
    #[source]
    inner: ComputePassErrorInner,
}
impl PrettyError for ComputePassError {
    fn fmt_pretty(&self, fmt: &mut ErrorFormatter) {
        // This error is wrapper for the inner error,
        // but the scope has useful labels
        fmt.error(self);
        self.scope.fmt_pretty(fmt);
    }
}

impl<T, E> MapPassErr<T, ComputePassError> for Result<T, E>
where
    E: Into<ComputePassErrorInner>,
{
    fn map_pass_err(self, scope: PassErrorScope) -> Result<T, ComputePassError> {
        self.map_err(|inner| ComputePassError {
            scope,
            inner: inner.into(),
        })
    }
}

struct State<A: HalApi> {
    binder: Binder,
    pipeline: Option<id::ComputePipelineId>,
    scope: UsageScope<A>,
    debug_scope_depth: u32,
}

impl<A: HalApi> State<A> {
    fn is_ready(&self) -> Result<(), DispatchError> {
        let bind_mask = self.binder.invalid_mask();
        if bind_mask != 0 {
            //let (expected, provided) = self.binder.entries[index as usize].info();
            return Err(DispatchError::IncompatibleBindGroup {
                index: bind_mask.trailing_zeros(),
            });
        }
        if self.pipeline.is_none() {
            return Err(DispatchError::MissingPipeline);
        }
        self.binder.check_late_buffer_bindings()?;

        Ok(())
    }

    // `extra_buffer` is there to represent the indirect buffer that is also
    // part of the usage scope.
    fn flush_states(
        &mut self,
        raw_encoder: &mut A::CommandEncoder,
        base_trackers: &mut Tracker<A>,
        bind_group_guard: &Storage<BindGroup<A>, id::BindGroupId>,
        buffer_guard: &Storage<Buffer<A>, id::BufferId>,
        texture_guard: &Storage<Texture<A>, id::TextureId>,
        indirect_buffer: Option<id::Valid<id::BufferId>>,
    ) -> Result<(), UsageConflict> {
        for id in self.binder.list_active() {
            unsafe {
                self.scope
                    .merge_bind_group(texture_guard, &bind_group_guard[id].used)?
            };
            // Note: stateless trackers are not merged: the lifetime reference
            // is held to the bind group itself.
        }

        for id in self.binder.list_active() {
            unsafe {
                base_trackers.set_and_remove_from_usage_scope_sparse(
                    texture_guard,
                    &mut self.scope,
                    &bind_group_guard[id].used,
                )
            }
        }

        // Add the state of the indirect buffer if it hasn't been hit before.
        unsafe {
            base_trackers
                .buffers
                .set_and_remove_from_usage_scope_sparse(&mut self.scope.buffers, indirect_buffer);
        }

        log::trace!("Encoding dispatch barriers");

        CommandBuffer::drain_barriers(raw_encoder, base_trackers, buffer_guard, texture_guard);
        Ok(())
    }
}

// Common routines between render/compute

impl<G: GlobalIdentityHandlerFactory> Global<G> {
    pub fn command_encoder_run_compute_pass<A: HalApi>(
        &self,
        encoder_id: id::CommandEncoderId,
        pass: &ComputePass,
    ) -> Result<(), ComputePassError> {
        self.command_encoder_run_compute_pass_impl::<A>(encoder_id, pass.base.as_ref())
    }

    #[doc(hidden)]
    pub fn command_encoder_run_compute_pass_impl<A: HalApi>(
        &self,
        encoder_id: id::CommandEncoderId,
        base: BasePassRef<ComputeCommand>,
    ) -> Result<(), ComputePassError> {
        profiling::scope!("CommandEncoder::run_compute_pass");
        let init_scope = PassErrorScope::Pass(encoder_id);

        let hub = A::hub(self);

<<<<<<< HEAD
        let cmd_buf = CommandBuffer::get_encoder(hub, encoder_id).map_pass_err(init_scope)?;
        let mut cmd_buf_data = cmd_buf.data.lock();
        let cmd_buf_data = cmd_buf_data.as_mut().unwrap();
=======
        let (device_guard, mut token) = hub.devices.read(&mut token);

        let (mut cmd_buf_guard, mut token) = hub.command_buffers.write(&mut token);
        // Spell out the type, to placate rust-analyzer.
        // https://github.com/rust-lang/rust-analyzer/issues/12247
        let cmd_buf: &mut CommandBuffer<A> =
            CommandBuffer::get_encoder_mut(&mut *cmd_buf_guard, encoder_id)
                .map_pass_err(init_scope)?;

        // We automatically keep extending command buffers over time, and because
        // we want to insert a command buffer _before_ what we're about to record,
        // we need to make sure to close the previous one.
        cmd_buf.encoder.close();
        // We will reset this to `Recording` if we succeed, acts as a fail-safe.
        cmd_buf.status = CommandEncoderStatus::Error;
        let raw = cmd_buf.encoder.open();

        let device = &device_guard[cmd_buf.device_id.value];
>>>>>>> 7bbccbe1

        #[cfg(feature = "trace")]
        if let Some(ref mut list) = cmd_buf_data.commands {
            list.push(crate::device::trace::Command::RunComputePass {
                base: BasePass::from_ref(base),
            });
        }

        let encoder = &mut cmd_buf_data.encoder;
        let status = &mut cmd_buf_data.status;
        let tracker = &mut cmd_buf_data.trackers;
        let buffer_memory_init_actions = &mut cmd_buf_data.buffer_memory_init_actions;
        let texture_memory_actions = &mut cmd_buf_data.texture_memory_actions;

        // will be reset to true if recording is done without errors
        *status = CommandEncoderStatus::Error;
        let raw = encoder.open();
        let device = &cmd_buf.device;

        let pipeline_layout_guard = hub.pipeline_layouts.read();
        let bind_group_guard = hub.bind_groups.read();
        let pipeline_guard = hub.compute_pipelines.read();
        let query_set_guard = hub.query_sets.read();
        let buffer_guard = hub.buffers.read();
        let texture_guard = hub.textures.read();

        let mut state = State {
            binder: Binder::new(),
            pipeline: None,
            scope: UsageScope::new(&*buffer_guard, &*texture_guard),
            debug_scope_depth: 0,
        };
        let mut temp_offsets = Vec::new();
        let mut dynamic_offset_count = 0;
        let mut string_offset = 0;
        let mut active_query = None;

        tracker.set_size(
            Some(&*buffer_guard),
            Some(&*texture_guard),
            None,
            None,
            Some(&*bind_group_guard),
            Some(&*pipeline_guard),
            None,
            None,
            Some(&*query_set_guard),
        );

        let hal_desc = hal::ComputePassDescriptor { label: base.label };
        unsafe {
            raw.begin_compute_pass(&hal_desc);
        }

        let mut intermediate_trackers = Tracker::<A>::new();

        // Immediate texture inits required because of prior discards. Need to
        // be inserted before texture reads.
        let mut pending_discard_init_fixups = SurfacesInDiscardState::new();

        for command in base.commands {
            match *command {
                ComputeCommand::SetBindGroup {
                    index,
                    num_dynamic_offsets,
                    bind_group_id,
                } => {
                    let scope = PassErrorScope::SetBindGroup(bind_group_id);

                    let max_bind_groups = cmd_buf.limits.max_bind_groups;
                    if index >= max_bind_groups {
                        return Err(ComputePassErrorInner::BindGroupIndexOutOfRange {
                            index,
                            max: max_bind_groups,
                        })
                        .map_pass_err(scope);
                    }

                    temp_offsets.clear();
                    temp_offsets.extend_from_slice(
                        &base.dynamic_offsets[dynamic_offset_count
                            ..dynamic_offset_count + (num_dynamic_offsets as usize)],
                    );
                    dynamic_offset_count += num_dynamic_offsets as usize;

                    let bind_group: &BindGroup<A> = tracker
                        .bind_groups
                        .add_single(&*bind_group_guard, bind_group_id)
                        .ok_or(ComputePassErrorInner::InvalidBindGroup(bind_group_id))
                        .map_pass_err(scope)?;
                    bind_group
                        .validate_dynamic_bindings(index, &temp_offsets, &cmd_buf.limits)
                        .map_pass_err(scope)?;

                    buffer_memory_init_actions.extend(
                        bind_group.used_buffer_ranges.iter().filter_map(
                            |action| match buffer_guard.get(action.id) {
                                Ok(buffer) => {
                                    buffer.initialization_status.read().check_action(action)
                                }
                                Err(_) => None,
                            },
                        ),
                    );

                    for action in bind_group.used_texture_ranges.iter() {
                        pending_discard_init_fixups.extend(
                            texture_memory_actions.register_init_action(action, &texture_guard),
                        );
                    }

                    let pipeline_layout_id = state.binder.pipeline_layout_id;
                    let entries = state.binder.assign_group(
                        index as usize,
                        id::Valid(bind_group_id),
                        bind_group,
                        &temp_offsets,
                    );
                    if !entries.is_empty() {
                        let pipeline_layout =
                            pipeline_layout_guard[pipeline_layout_id.unwrap()].raw();
                        for (i, e) in entries.iter().enumerate() {
                            let raw_bg = bind_group_guard[*e.group_id.as_ref().unwrap()].raw();
                            unsafe {
                                raw.set_bind_group(
                                    pipeline_layout,
                                    index + i as u32,
                                    raw_bg,
                                    &e.dynamic_offsets,
                                );
                            }
                        }
                    }
                }
                ComputeCommand::SetPipeline(pipeline_id) => {
                    let scope = PassErrorScope::SetPipelineCompute(pipeline_id);

                    state.pipeline = Some(pipeline_id);

                    let pipeline: &pipeline::ComputePipeline<A> = tracker
                        .compute_pipelines
                        .add_single(&*pipeline_guard, pipeline_id)
                        .ok_or(ComputePassErrorInner::InvalidPipeline(pipeline_id))
                        .map_pass_err(scope)?;

                    unsafe {
                        raw.set_compute_pipeline(pipeline.raw());
                    }

                    // Rebind resources
                    if state.binder.pipeline_layout_id != Some(pipeline.layout_id) {
                        let pipeline_layout = &pipeline_layout_guard[pipeline.layout_id];

                        let (start_index, entries) = state.binder.change_pipeline_layout(
                            &*pipeline_layout_guard,
                            pipeline.layout_id,
                            &pipeline.late_sized_buffer_groups,
                        );
                        if !entries.is_empty() {
                            for (i, e) in entries.iter().enumerate() {
                                let raw_bg = bind_group_guard[*e.group_id.as_ref().unwrap()].raw();
                                unsafe {
                                    raw.set_bind_group(
                                        pipeline_layout.raw(),
                                        start_index as u32 + i as u32,
                                        raw_bg,
                                        &e.dynamic_offsets,
                                    );
                                }
                            }
                        }

                        // Clear push constant ranges
                        let non_overlapping = super::bind::compute_nonoverlapping_ranges(
                            &pipeline_layout.push_constant_ranges,
                        );
                        for range in non_overlapping {
                            let offset = range.range.start;
                            let size_bytes = range.range.end - offset;
                            super::push_constant_clear(
                                offset,
                                size_bytes,
                                |clear_offset, clear_data| unsafe {
                                    raw.set_push_constants(
                                        pipeline_layout.raw(),
                                        wgt::ShaderStages::COMPUTE,
                                        clear_offset,
                                        clear_data,
                                    );
                                },
                            );
                        }
                    }
                }
                ComputeCommand::SetPushConstant {
                    offset,
                    size_bytes,
                    values_offset,
                } => {
                    let scope = PassErrorScope::SetPushConstant;

                    let end_offset_bytes = offset + size_bytes;
                    let values_end_offset =
                        (values_offset + size_bytes / wgt::PUSH_CONSTANT_ALIGNMENT) as usize;
                    let data_slice =
                        &base.push_constant_data[(values_offset as usize)..values_end_offset];

                    let pipeline_layout_id = state
                        .binder
                        .pipeline_layout_id
                        //TODO: don't error here, lazily update the push constants
                        .ok_or(ComputePassErrorInner::Dispatch(
                            DispatchError::MissingPipeline,
                        ))
                        .map_pass_err(scope)?;
                    let pipeline_layout = &pipeline_layout_guard[pipeline_layout_id];

                    pipeline_layout
                        .validate_push_constant_ranges(
                            wgt::ShaderStages::COMPUTE,
                            offset,
                            end_offset_bytes,
                        )
                        .map_pass_err(scope)?;

                    unsafe {
                        raw.set_push_constants(
                            pipeline_layout.raw(),
                            wgt::ShaderStages::COMPUTE,
                            offset,
                            data_slice,
                        );
                    }
                }
                ComputeCommand::Dispatch(groups) => {
                    let scope = PassErrorScope::Dispatch {
                        indirect: false,
                        pipeline: state.pipeline,
                    };

<<<<<<< HEAD
                    fixup_discarded_surfaces(
                        pending_discard_init_fixups.drain(..),
                        raw,
                        &texture_guard,
                        &mut tracker.textures,
                        device,
                    );

=======
>>>>>>> 7bbccbe1
                    state.is_ready().map_pass_err(scope)?;
                    state
                        .flush_states(
                            raw,
<<<<<<< HEAD
                            tracker,
=======
                            &mut intermediate_trackers,
>>>>>>> 7bbccbe1
                            &*bind_group_guard,
                            &*buffer_guard,
                            &*texture_guard,
                            None,
                        )
                        .map_pass_err(scope)?;

                    let groups_size_limit = cmd_buf.limits.max_compute_workgroups_per_dimension;

                    if groups[0] > groups_size_limit
                        || groups[1] > groups_size_limit
                        || groups[2] > groups_size_limit
                    {
                        return Err(ComputePassErrorInner::Dispatch(
                            DispatchError::InvalidGroupSize {
                                current: groups,
                                limit: groups_size_limit,
                            },
                        ))
                        .map_pass_err(scope);
                    }

                    unsafe {
                        raw.dispatch(groups);
                    }
                }
                ComputeCommand::DispatchIndirect { buffer_id, offset } => {
                    let scope = PassErrorScope::Dispatch {
                        indirect: true,
                        pipeline: state.pipeline,
                    };

                    state.is_ready().map_pass_err(scope)?;

                    device
                        .require_downlevel_flags(wgt::DownlevelFlags::INDIRECT_EXECUTION)
                        .map_pass_err(scope)?;

                    let indirect_buffer: &Buffer<A> = state
                        .scope
                        .buffers
                        .merge_single(&*buffer_guard, buffer_id, hal::BufferUses::INDIRECT)
                        .map_pass_err(scope)?;
                    check_buffer_usage(indirect_buffer.usage, wgt::BufferUsages::INDIRECT)
                        .map_pass_err(scope)?;

                    let end_offset = offset + mem::size_of::<wgt::DispatchIndirectArgs>() as u64;
                    if end_offset > indirect_buffer.size {
                        return Err(ComputePassErrorInner::IndirectBufferOverrun {
                            offset,
                            end_offset,
                            buffer_size: indirect_buffer.size,
                        })
                        .map_pass_err(scope);
                    }

                    let buf_raw = indirect_buffer
                        .raw
                        .as_ref()
                        .ok_or(ComputePassErrorInner::InvalidIndirectBuffer(buffer_id))
                        .map_pass_err(scope)?;

                    let stride = 3 * 4; // 3 integers, x/y/z group size

                    buffer_memory_init_actions.extend(
                        indirect_buffer.initialization_status.read().create_action(
                            buffer_id,
                            offset..(offset + stride),
                            MemoryInitKind::NeedsInitializedMemory,
                        ),
                    );

                    state
                        .flush_states(
                            raw,
<<<<<<< HEAD
                            tracker,
=======
                            &mut intermediate_trackers,
>>>>>>> 7bbccbe1
                            &*bind_group_guard,
                            &*buffer_guard,
                            &*texture_guard,
                            Some(id::Valid(buffer_id)),
                        )
                        .map_pass_err(scope)?;
                    unsafe {
                        raw.dispatch_indirect(buf_raw, offset);
                    }
                }
                ComputeCommand::PushDebugGroup { color: _, len } => {
                    state.debug_scope_depth += 1;
                    let label =
                        str::from_utf8(&base.string_data[string_offset..string_offset + len])
                            .unwrap();
                    string_offset += len;
                    unsafe {
                        raw.begin_debug_marker(label);
                    }
                }
                ComputeCommand::PopDebugGroup => {
                    let scope = PassErrorScope::PopDebugGroup;

                    if state.debug_scope_depth == 0 {
                        return Err(ComputePassErrorInner::InvalidPopDebugGroup)
                            .map_pass_err(scope);
                    }
                    state.debug_scope_depth -= 1;
                    unsafe {
                        raw.end_debug_marker();
                    }
                }
                ComputeCommand::InsertDebugMarker { color: _, len } => {
                    let label =
                        str::from_utf8(&base.string_data[string_offset..string_offset + len])
                            .unwrap();
                    string_offset += len;
                    unsafe { raw.insert_debug_marker(label) }
                }
                ComputeCommand::WriteTimestamp {
                    query_set_id,
                    query_index,
                } => {
                    let scope = PassErrorScope::WriteTimestamp;

                    device
                        .require_features(wgt::Features::TIMESTAMP_QUERY_INSIDE_PASSES)
                        .map_pass_err(scope)?;

                    let query_set: &resource::QuerySet<A> = tracker
                        .query_sets
                        .add_single(&*query_set_guard, query_set_id)
                        .ok_or(ComputePassErrorInner::InvalidQuerySet(query_set_id))
                        .map_pass_err(scope)?;

                    query_set
                        .validate_and_write_timestamp(raw, query_set_id, query_index, None)
                        .map_pass_err(scope)?;
                }
                ComputeCommand::BeginPipelineStatisticsQuery {
                    query_set_id,
                    query_index,
                } => {
                    let scope = PassErrorScope::BeginPipelineStatisticsQuery;

                    let query_set: &resource::QuerySet<A> = tracker
                        .query_sets
                        .add_single(&*query_set_guard, query_set_id)
                        .ok_or(ComputePassErrorInner::InvalidQuerySet(query_set_id))
                        .map_pass_err(scope)?;

                    query_set
                        .validate_and_begin_pipeline_statistics_query(
                            raw,
                            query_set_id,
                            query_index,
                            None,
                            &mut active_query,
                        )
                        .map_pass_err(scope)?;
                }
                ComputeCommand::EndPipelineStatisticsQuery => {
                    let scope = PassErrorScope::EndPipelineStatisticsQuery;

                    end_pipeline_statistics_query(raw, &*query_set_guard, &mut active_query)
                        .map_pass_err(scope)?;
                }
            }
        }

        unsafe {
            raw.end_compute_pass();
        }
<<<<<<< HEAD
        *status = CommandEncoderStatus::Recording;
=======
        // We've successfully recorded the compute pass, bring the
        // command buffer out of the error state.
        cmd_buf.status = CommandEncoderStatus::Recording;
>>>>>>> 7bbccbe1

        // Stop the current command buffer.
        cmd_buf.encoder.close();

        // Create a new command buffer, which we will insert _before_ the body of the compute pass.
        //
        // Use that buffer to insert barriers and clear discarded images.
        let transit = cmd_buf.encoder.open();
        fixup_discarded_surfaces(
            pending_discard_init_fixups.into_iter(),
            transit,
            &texture_guard,
            &mut tracker.textures,
            device,
        );
        CommandBuffer::insert_barriers_from_tracker(
            transit,
            &mut cmd_buf.trackers,
            &intermediate_trackers,
            &*buffer_guard,
            &*texture_guard,
        );
        // Close the command buffer, and swap it with the previous.
        cmd_buf.encoder.close_and_swap();

        Ok(())
    }
}

pub mod compute_ffi {
    use super::{ComputeCommand, ComputePass};
    use crate::{id, RawString};
    use std::{convert::TryInto, ffi, slice};
    use wgt::{BufferAddress, DynamicOffset};

    /// # Safety
    ///
    /// This function is unsafe as there is no guarantee that the given pointer is
    /// valid for `offset_length` elements.
    #[no_mangle]
    pub unsafe extern "C" fn wgpu_compute_pass_set_bind_group(
        pass: &mut ComputePass,
        index: u32,
        bind_group_id: id::BindGroupId,
        offsets: *const DynamicOffset,
        offset_length: usize,
    ) {
        let redundant = unsafe {
            pass.current_bind_groups.set_and_check_redundant(
                bind_group_id,
                index,
                &mut pass.base.dynamic_offsets,
                offsets,
                offset_length,
            )
        };

        if redundant {
            return;
        }

        pass.base.commands.push(ComputeCommand::SetBindGroup {
            index,
            num_dynamic_offsets: offset_length.try_into().unwrap(),
            bind_group_id,
        });
    }

    #[no_mangle]
    pub extern "C" fn wgpu_compute_pass_set_pipeline(
        pass: &mut ComputePass,
        pipeline_id: id::ComputePipelineId,
    ) {
        if pass.current_pipeline.set_and_check_redundant(pipeline_id) {
            return;
        }

        pass.base
            .commands
            .push(ComputeCommand::SetPipeline(pipeline_id));
    }

    /// # Safety
    ///
    /// This function is unsafe as there is no guarantee that the given pointer is
    /// valid for `size_bytes` bytes.
    #[no_mangle]
    pub unsafe extern "C" fn wgpu_compute_pass_set_push_constant(
        pass: &mut ComputePass,
        offset: u32,
        size_bytes: u32,
        data: *const u8,
    ) {
        assert_eq!(
            offset & (wgt::PUSH_CONSTANT_ALIGNMENT - 1),
            0,
            "Push constant offset must be aligned to 4 bytes."
        );
        assert_eq!(
            size_bytes & (wgt::PUSH_CONSTANT_ALIGNMENT - 1),
            0,
            "Push constant size must be aligned to 4 bytes."
        );
        let data_slice = unsafe { slice::from_raw_parts(data, size_bytes as usize) };
        let value_offset = pass.base.push_constant_data.len().try_into().expect(
            "Ran out of push constant space. Don't set 4gb of push constants per ComputePass.",
        );

        pass.base.push_constant_data.extend(
            data_slice
                .chunks_exact(wgt::PUSH_CONSTANT_ALIGNMENT as usize)
                .map(|arr| u32::from_ne_bytes([arr[0], arr[1], arr[2], arr[3]])),
        );

        pass.base.commands.push(ComputeCommand::SetPushConstant {
            offset,
            size_bytes,
            values_offset: value_offset,
        });
    }

    #[no_mangle]
    pub extern "C" fn wgpu_compute_pass_dispatch_workgroups(
        pass: &mut ComputePass,
        groups_x: u32,
        groups_y: u32,
        groups_z: u32,
    ) {
        pass.base
            .commands
            .push(ComputeCommand::Dispatch([groups_x, groups_y, groups_z]));
    }

    #[no_mangle]
    pub extern "C" fn wgpu_compute_pass_dispatch_workgroups_indirect(
        pass: &mut ComputePass,
        buffer_id: id::BufferId,
        offset: BufferAddress,
    ) {
        pass.base
            .commands
            .push(ComputeCommand::DispatchIndirect { buffer_id, offset });
    }

    /// # Safety
    ///
    /// This function is unsafe as there is no guarantee that the given `label`
    /// is a valid null-terminated string.
    #[no_mangle]
    pub unsafe extern "C" fn wgpu_compute_pass_push_debug_group(
        pass: &mut ComputePass,
        label: RawString,
        color: u32,
    ) {
        let bytes = unsafe { ffi::CStr::from_ptr(label) }.to_bytes();
        pass.base.string_data.extend_from_slice(bytes);

        pass.base.commands.push(ComputeCommand::PushDebugGroup {
            color,
            len: bytes.len(),
        });
    }

    #[no_mangle]
    pub extern "C" fn wgpu_compute_pass_pop_debug_group(pass: &mut ComputePass) {
        pass.base.commands.push(ComputeCommand::PopDebugGroup);
    }

    /// # Safety
    ///
    /// This function is unsafe as there is no guarantee that the given `label`
    /// is a valid null-terminated string.
    #[no_mangle]
    pub unsafe extern "C" fn wgpu_compute_pass_insert_debug_marker(
        pass: &mut ComputePass,
        label: RawString,
        color: u32,
    ) {
        let bytes = unsafe { ffi::CStr::from_ptr(label) }.to_bytes();
        pass.base.string_data.extend_from_slice(bytes);

        pass.base.commands.push(ComputeCommand::InsertDebugMarker {
            color,
            len: bytes.len(),
        });
    }

    #[no_mangle]
    pub extern "C" fn wgpu_compute_pass_write_timestamp(
        pass: &mut ComputePass,
        query_set_id: id::QuerySetId,
        query_index: u32,
    ) {
        pass.base.commands.push(ComputeCommand::WriteTimestamp {
            query_set_id,
            query_index,
        });
    }

    #[no_mangle]
    pub extern "C" fn wgpu_compute_pass_begin_pipeline_statistics_query(
        pass: &mut ComputePass,
        query_set_id: id::QuerySetId,
        query_index: u32,
    ) {
        pass.base
            .commands
            .push(ComputeCommand::BeginPipelineStatisticsQuery {
                query_set_id,
                query_index,
            });
    }

    #[no_mangle]
    pub extern "C" fn wgpu_compute_pass_end_pipeline_statistics_query(pass: &mut ComputePass) {
        pass.base
            .commands
            .push(ComputeCommand::EndPipelineStatisticsQuery);
    }
}<|MERGE_RESOLUTION|>--- conflicted
+++ resolved
@@ -338,30 +338,9 @@
 
         let hub = A::hub(self);
 
-<<<<<<< HEAD
         let cmd_buf = CommandBuffer::get_encoder(hub, encoder_id).map_pass_err(init_scope)?;
         let mut cmd_buf_data = cmd_buf.data.lock();
         let cmd_buf_data = cmd_buf_data.as_mut().unwrap();
-=======
-        let (device_guard, mut token) = hub.devices.read(&mut token);
-
-        let (mut cmd_buf_guard, mut token) = hub.command_buffers.write(&mut token);
-        // Spell out the type, to placate rust-analyzer.
-        // https://github.com/rust-lang/rust-analyzer/issues/12247
-        let cmd_buf: &mut CommandBuffer<A> =
-            CommandBuffer::get_encoder_mut(&mut *cmd_buf_guard, encoder_id)
-                .map_pass_err(init_scope)?;
-
-        // We automatically keep extending command buffers over time, and because
-        // we want to insert a command buffer _before_ what we're about to record,
-        // we need to make sure to close the previous one.
-        cmd_buf.encoder.close();
-        // We will reset this to `Recording` if we succeed, acts as a fail-safe.
-        cmd_buf.status = CommandEncoderStatus::Error;
-        let raw = cmd_buf.encoder.open();
-
-        let device = &device_guard[cmd_buf.device_id.value];
->>>>>>> 7bbccbe1
 
         #[cfg(feature = "trace")]
         if let Some(ref mut list) = cmd_buf_data.commands {
@@ -376,6 +355,10 @@
         let buffer_memory_init_actions = &mut cmd_buf_data.buffer_memory_init_actions;
         let texture_memory_actions = &mut cmd_buf_data.texture_memory_actions;
 
+        // We automatically keep extending command buffers over time, and because
+        // we want to insert a command buffer _before_ what we're about to record,
+        // we need to make sure to close the previous one.
+        encoder.close();
         // will be reset to true if recording is done without errors
         *status = CommandEncoderStatus::Error;
         let raw = encoder.open();
@@ -601,27 +584,11 @@
                         indirect: false,
                         pipeline: state.pipeline,
                     };
-
-<<<<<<< HEAD
-                    fixup_discarded_surfaces(
-                        pending_discard_init_fixups.drain(..),
-                        raw,
-                        &texture_guard,
-                        &mut tracker.textures,
-                        device,
-                    );
-
-=======
->>>>>>> 7bbccbe1
                     state.is_ready().map_pass_err(scope)?;
                     state
                         .flush_states(
                             raw,
-<<<<<<< HEAD
-                            tracker,
-=======
                             &mut intermediate_trackers,
->>>>>>> 7bbccbe1
                             &*bind_group_guard,
                             &*buffer_guard,
                             &*texture_guard,
@@ -697,11 +664,7 @@
                     state
                         .flush_states(
                             raw,
-<<<<<<< HEAD
-                            tracker,
-=======
                             &mut intermediate_trackers,
->>>>>>> 7bbccbe1
                             &*bind_group_guard,
                             &*buffer_guard,
                             &*texture_guard,
@@ -795,16 +758,13 @@
         unsafe {
             raw.end_compute_pass();
         }
-<<<<<<< HEAD
-        *status = CommandEncoderStatus::Recording;
-=======
+      
         // We've successfully recorded the compute pass, bring the
         // command buffer out of the error state.
-        cmd_buf.status = CommandEncoderStatus::Recording;
->>>>>>> 7bbccbe1
+        *status = CommandEncoderStatus::Recording;
 
         // Stop the current command buffer.
-        cmd_buf.encoder.close();
+        encoder.close();
 
         // Create a new command buffer, which we will insert _before_ the body of the compute pass.
         //
