use crate::{
    binding_model,
    device::life::WaitIdleError,
    hal_api::HalApi,
    hub::Hub,
    id::{self},
    identity::{GlobalIdentityHandlerFactory, Input},
    resource::{Buffer, BufferAccessResult},
    resource::{BufferAccessError, BufferMapOperation},
    Label, DOWNLEVEL_ERROR_MESSAGE,
};

use arrayvec::ArrayVec;
use hal::Device as _;
use smallvec::SmallVec;
use thiserror::Error;
use wgt::{BufferAddress, TextureFormat};

use std::{iter, num::NonZeroU32, ptr};

pub mod global;
mod life;
pub mod queue;
pub mod resource;
#[cfg(any(feature = "trace", feature = "replay"))]
pub mod trace;
pub use resource::Device;

pub const SHADER_STAGE_COUNT: usize = 3;
// Should be large enough for the largest possible texture row. This
// value is enough for a 16k texture with float4 format.
pub(crate) const ZERO_BUFFER_SIZE: BufferAddress = 512 << 10;

const CLEANUP_WAIT_MS: u32 = 5000;

const IMPLICIT_FAILURE: &str = "failed implicit";
const EP_FAILURE: &str = "EP is invalid";

pub type DeviceDescriptor<'a> = wgt::DeviceDescriptor<Label<'a>>;

#[repr(C)]
#[derive(Clone, Copy, Debug, Eq, PartialEq)]
#[cfg_attr(feature = "trace", derive(serde::Serialize))]
#[cfg_attr(feature = "replay", derive(serde::Deserialize))]
pub enum HostMap {
    Read,
    Write,
}

#[derive(Clone, Debug, Hash, PartialEq)]
#[cfg_attr(feature = "serial-pass", derive(serde::Deserialize, serde::Serialize))]
pub(crate) struct AttachmentData<T> {
    pub colors: ArrayVec<Option<T>, { hal::MAX_COLOR_ATTACHMENTS }>,
    pub resolves: ArrayVec<T, { hal::MAX_COLOR_ATTACHMENTS }>,
    pub depth_stencil: Option<T>,
}
impl<T: PartialEq> Eq for AttachmentData<T> {}
impl<T> AttachmentData<T> {
    pub(crate) fn map<U, F: Fn(&T) -> U>(&self, fun: F) -> AttachmentData<U> {
        AttachmentData {
            colors: self.colors.iter().map(|c| c.as_ref().map(&fun)).collect(),
            resolves: self.resolves.iter().map(&fun).collect(),
            depth_stencil: self.depth_stencil.as_ref().map(&fun),
        }
    }
}

#[derive(Debug, Copy, Clone)]
pub enum RenderPassCompatibilityCheckType {
    RenderPipeline,
    RenderBundle,
}

#[derive(Clone, Debug, Hash, PartialEq)]
#[cfg_attr(feature = "serial-pass", derive(serde::Deserialize, serde::Serialize))]
pub(crate) struct RenderPassContext {
    pub attachments: AttachmentData<TextureFormat>,
    pub sample_count: u32,
    pub multiview: Option<NonZeroU32>,
}
#[derive(Clone, Debug, Error)]
#[non_exhaustive]
pub enum RenderPassCompatibilityError {
    #[error(
        "Incompatible color attachments at indices {indices:?}: the RenderPass uses textures with formats {expected:?} but the {ty:?} uses attachments with formats {actual:?}",
    )]
    IncompatibleColorAttachment {
        indices: Vec<usize>,
        expected: Vec<Option<TextureFormat>>,
        actual: Vec<Option<TextureFormat>>,
        ty: RenderPassCompatibilityCheckType,
    },
    #[error(
        "Incompatible depth-stencil attachment format: the RenderPass uses a texture with format {expected:?} but the {ty:?} uses an attachment with format {actual:?}",
    )]
    IncompatibleDepthStencilAttachment {
        expected: Option<TextureFormat>,
        actual: Option<TextureFormat>,
        ty: RenderPassCompatibilityCheckType,
    },
    #[error(
        "Incompatible sample count: the RenderPass uses textures with sample count {expected:?} but the {ty:?} uses attachments with format {actual:?}",
    )]
    IncompatibleSampleCount {
        expected: u32,
        actual: u32,
        ty: RenderPassCompatibilityCheckType,
    },
    #[error("Incompatible multiview setting: the RenderPass uses setting {expected:?} but the {ty:?} uses setting {actual:?}")]
    IncompatibleMultiview {
        expected: Option<NonZeroU32>,
        actual: Option<NonZeroU32>,
        ty: RenderPassCompatibilityCheckType,
    },
}

impl RenderPassContext {
    // Assumes the renderpass only contains one subpass
    pub(crate) fn check_compatible(
        &self,
        other: &Self,
        ty: RenderPassCompatibilityCheckType,
    ) -> Result<(), RenderPassCompatibilityError> {
        if self.attachments.colors != other.attachments.colors {
            let indices = self
                .attachments
                .colors
                .iter()
                .zip(&other.attachments.colors)
                .enumerate()
                .filter_map(|(idx, (left, right))| (left != right).then_some(idx))
                .collect();
            return Err(RenderPassCompatibilityError::IncompatibleColorAttachment {
                indices,
                expected: self.attachments.colors.iter().cloned().collect(),
                actual: other.attachments.colors.iter().cloned().collect(),
                ty,
            });
        }
        if self.attachments.depth_stencil != other.attachments.depth_stencil {
            return Err(
                RenderPassCompatibilityError::IncompatibleDepthStencilAttachment {
                    expected: self.attachments.depth_stencil,
                    actual: other.attachments.depth_stencil,
                    ty,
                },
            );
        }
        if self.sample_count != other.sample_count {
            return Err(RenderPassCompatibilityError::IncompatibleSampleCount {
                expected: self.sample_count,
                actual: other.sample_count,
                ty,
            });
        }
        if self.multiview != other.multiview {
            return Err(RenderPassCompatibilityError::IncompatibleMultiview {
                expected: self.multiview,
                actual: other.multiview,
                ty,
            });
        }
        Ok(())
    }
}

pub type BufferMapPendingClosure = (BufferMapOperation, BufferAccessResult);

#[derive(Default)]
pub struct UserClosures {
    pub mappings: Vec<BufferMapPendingClosure>,
    pub submissions: SmallVec<[queue::SubmittedWorkDoneClosure; 1]>,
}

impl UserClosures {
    fn extend(&mut self, other: Self) {
        self.mappings.extend(other.mappings);
        self.submissions.extend(other.submissions);
    }

    fn fire(self) {
        // Note: this logic is specifically moved out of `handle_mapping()` in order to
        // have nothing locked by the time we execute users callback code.
        for (operation, status) in self.mappings {
            operation.callback.call(status);
        }
        for closure in self.submissions {
            closure.call();
        }
    }
}

fn map_buffer<A: HalApi>(
    raw: &A::Device,
    buffer: &Buffer<A>,
    offset: BufferAddress,
    size: BufferAddress,
    kind: HostMap,
) -> Result<ptr::NonNull<u8>, BufferAccessError> {
    let mapping = unsafe {
        raw.map_buffer(buffer.raw.as_ref().unwrap(), offset..offset + size)
            .map_err(DeviceError::from)?
    };

    *buffer.sync_mapped_writes.lock() = match kind {
        HostMap::Read if !mapping.is_coherent => unsafe {
            raw.invalidate_mapped_ranges(
                buffer.raw.as_ref().unwrap(),
                iter::once(offset..offset + size),
            );
            None
        },
        HostMap::Write if !mapping.is_coherent => Some(offset..offset + size),
        _ => None,
    };

    assert_eq!(offset % wgt::COPY_BUFFER_ALIGNMENT, 0);
    assert_eq!(size % wgt::COPY_BUFFER_ALIGNMENT, 0);
    // Zero out uninitialized parts of the mapping. (Spec dictates all resources
    // behave as if they were initialized with zero)
    //
    // If this is a read mapping, ideally we would use a `clear_buffer` command
    // before reading the data from GPU (i.e. `invalidate_range`). However, this
    // would require us to kick off and wait for a command buffer or piggy back
    // on an existing one (the later is likely the only worthwhile option). As
    // reading uninitialized memory isn't a particular important path to
    // support, we instead just initialize the memory here and make sure it is
    // GPU visible, so this happens at max only once for every buffer region.
    //
    // If this is a write mapping zeroing out the memory here is the only
    // reasonable way as all data is pushed to GPU anyways.

    // No need to flush if it is flushed later anyways.
    let zero_init_needs_flush_now =
        mapping.is_coherent && buffer.sync_mapped_writes.lock().is_none();
    let mapped = unsafe { std::slice::from_raw_parts_mut(mapping.ptr.as_ptr(), size as usize) };

    for uninitialized in buffer
        .initialization_status
        .write()
        .drain(offset..(size + offset))
    {
        // The mapping's pointer is already offset, however we track the
        // uninitialized range relative to the buffer's start.
        let fill_range =
            (uninitialized.start - offset) as usize..(uninitialized.end - offset) as usize;
        mapped[fill_range].fill(0);

        if zero_init_needs_flush_now {
            unsafe {
                raw.flush_mapped_ranges(buffer.raw.as_ref().unwrap(), iter::once(uninitialized))
            };
        }
    }

    Ok(mapping.ptr)
}

pub(crate) struct CommandAllocator<A: HalApi> {
    free_encoders: Vec<A::CommandEncoder>,
}

impl<A: HalApi> CommandAllocator<A> {
    fn acquire_encoder(
        &mut self,
        device: &A::Device,
        queue: &A::Queue,
    ) -> Result<A::CommandEncoder, hal::DeviceError> {
        match self.free_encoders.pop() {
            Some(encoder) => Ok(encoder),
            None => unsafe {
                let hal_desc = hal::CommandEncoderDescriptor { label: None, queue };
                device.create_command_encoder(&hal_desc)
            },
        }
    }

    fn release_encoder(&mut self, encoder: A::CommandEncoder) {
        self.free_encoders.push(encoder);
    }

    fn dispose(self, device: &A::Device) {
        log::info!("Destroying {} command encoders", self.free_encoders.len());
        for cmd_encoder in self.free_encoders {
            unsafe {
                device.destroy_command_encoder(cmd_encoder);
            }
        }
    }
}

#[derive(Clone, Debug, Error)]
#[error("Device is invalid")]
pub struct InvalidDevice;

#[derive(Clone, Debug, Error)]
<<<<<<< HEAD
pub enum DeviceError {
    #[error("Parent device is invalid")]
    Invalid,
    #[error("Parent device is lost")]
    Lost,
=======
#[non_exhaustive]
pub enum CreateDeviceError {
>>>>>>> 51bf95bb
    #[error("Not enough memory left")]
    OutOfMemory,
}

impl From<hal::DeviceError> for DeviceError {
    fn from(error: hal::DeviceError) -> Self {
        match error {
            hal::DeviceError::Lost => DeviceError::Lost,
            hal::DeviceError::OutOfMemory => DeviceError::OutOfMemory,
        }
    }
}

#[derive(Clone, Debug, Error)]
#[error("Features {0:?} are required but not enabled on the device")]
pub struct MissingFeatures(pub wgt::Features);

#[derive(Clone, Debug, Error)]
#[error(
    "Downlevel flags {0:?} are required but not supported on the device.\n{}",
    DOWNLEVEL_ERROR_MESSAGE
)]
pub struct MissingDownlevelFlags(pub wgt::DownlevelFlags);

#[derive(Clone, Debug)]
#[cfg_attr(feature = "trace", derive(serde::Serialize))]
#[cfg_attr(feature = "replay", derive(serde::Deserialize))]
pub struct ImplicitPipelineContext {
    pub root_id: id::PipelineLayoutId,
    pub group_ids: ArrayVec<id::BindGroupLayoutId, { hal::MAX_BIND_GROUPS }>,
}

pub struct ImplicitPipelineIds<'a, G: GlobalIdentityHandlerFactory> {
    pub root_id: Input<G, id::PipelineLayoutId>,
    pub group_ids: &'a [Input<G, id::BindGroupLayoutId>],
}

impl<G: GlobalIdentityHandlerFactory> ImplicitPipelineIds<'_, G> {
    fn prepare<A: HalApi>(self, hub: &Hub<A, G>) -> ImplicitPipelineContext {
        ImplicitPipelineContext {
            root_id: hub.pipeline_layouts.prepare(self.root_id).into_id(),
            group_ids: self
                .group_ids
                .iter()
                .map(|id_in| hub.bind_group_layouts.prepare(id_in.clone()).into_id())
                .collect(),
        }
    }
}<|MERGE_RESOLUTION|>--- conflicted
+++ resolved
@@ -294,16 +294,12 @@
 pub struct InvalidDevice;
 
 #[derive(Clone, Debug, Error)]
-<<<<<<< HEAD
+#[non_exhaustive]
 pub enum DeviceError {
     #[error("Parent device is invalid")]
     Invalid,
     #[error("Parent device is lost")]
     Lost,
-=======
-#[non_exhaustive]
-pub enum CreateDeviceError {
->>>>>>> 51bf95bb
     #[error("Not enough memory left")]
     OutOfMemory,
 }
