(
<<<<<<< HEAD
    features: 0x0000_0000_0010_0000, // PIPELINE_STATISTICS_QUERY
=======
    features: 0x0000_0001_0000_0000, // PIPELINE_STATISTICS_QUERY
>>>>>>> 7bbccbe1
    expectations: [
        (
            name: "Queried number of compute invocations is correct",
            buffer: (index: 0, epoch: 1),
            offset: 0,
            data: U64([0x0, 0x2A]),
        ),
    ],
    actions: [
        CreatePipelineLayout(Id(0, 1, Empty), (
            label: Some("empty"),
            bind_group_layouts: [],
            push_constant_ranges: [],
        )),
        CreateShaderModule(
            id: Id(0, 1, Empty),
            desc: (
                label: None,
                flags: (bits: 3),
            ),
            data: "empty.wgsl",
        ),
        CreateComputePipeline(
            id: Id(0, 1, Empty),
            desc: (
                label: None,
                layout: Some(Id(0, 1, Empty)),
                stage: (
                    module: Id(0, 1, Empty),
                    entry_point: "main",
                ),
            ),
        ),
        CreateQuerySet(
            id: Id(0, 1, Empty),
            desc: (
                label: Some("Compute Invocation QuerySet"),
                count: 2,
                ty: PipelineStatistics(0x18), // FRAGMENT_SHADER_INVOCATIONS | COMPUTE_SHADER_INVOCATIONS
            ),
        ),
        CreateBuffer(
            Id(0, 1, Empty),
            (
                label: Some("Compute Invocation Result Buffer"),
                size: 16,
                usage: 9, // COPY_DST | MAP_READ
                mapped_at_creation: false,
            ),
        ),
        Submit(1, [
            RunComputePass(
                base: (
                    commands: [
                        SetPipeline(Id(0, 1, Empty)),
                        BeginPipelineStatisticsQuery(
                            query_set_id: Id(0, 1, Empty),
                            query_index: 0,
                        ),
                        Dispatch((2, 3, 7,)),
                        EndPipelineStatisticsQuery,
                    ],
                    dynamic_offsets: [],
                    string_data: [],
                    push_constant_data: [],
                ),
            ),
            ResolveQuerySet(
                query_set_id: Id(0, 1, Empty),
                start_query: 0,
                query_count: 1,
                destination: Id(0, 1, Empty),
                destination_offset: 0,
            )
        ]),
    ],
)<|MERGE_RESOLUTION|>--- conflicted
+++ resolved
@@ -1,9 +1,5 @@
 (
-<<<<<<< HEAD
-    features: 0x0000_0000_0010_0000, // PIPELINE_STATISTICS_QUERY
-=======
     features: 0x0000_0001_0000_0000, // PIPELINE_STATISTICS_QUERY
->>>>>>> 7bbccbe1
     expectations: [
         (
             name: "Queried number of compute invocations is correct",
