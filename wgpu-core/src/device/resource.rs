#[cfg(feature = "trace")]
use crate::device::trace;
use crate::{
    binding_model, command, conv,
    device::life::{LifetimeTracker, WaitIdleError},
    device::queue::PendingWrites,
    device::{
        AttachmentData, CommandAllocator, MissingDownlevelFlags, MissingFeatures,
        RenderPassContext, CLEANUP_WAIT_MS,
    },
    hal_api::HalApi,
    hub::Hub,
    id::{self, DeviceId},
    identity::GlobalIdentityHandlerFactory,
    init_tracker::{
        BufferInitTracker, BufferInitTrackerAction, MemoryInitKind, TextureInitRange,
        TextureInitTracker, TextureInitTrackerAction,
    },
    instance::Adapter,
    pipeline,
    resource::ResourceInfo,
    resource::{
        self, Buffer, QuerySet, Resource, Sampler, Texture, TextureInner, TextureView,
        TextureViewNotRenderableReason,
    },
    storage::Storage,
    track::{BindGroupStates, TextureSelector, Tracker},
    validation::{self, check_buffer_usage, check_texture_usage},
    FastHashMap, LabelHelpers as _, SubmissionIndex,
};

use arrayvec::ArrayVec;
use hal::{CommandEncoder as _, Device as _};
use parking_lot::{Mutex, MutexGuard, RwLock};
use smallvec::SmallVec;
use thiserror::Error;
use wgt::{TextureFormat, TextureSampleType, TextureViewDimension};

use std::{
    borrow::Cow,
    iter,
    num::NonZeroU32,
    sync::{
        atomic::{AtomicU64, Ordering},
        Arc,
    },
};

use super::{
    life::{self, SuspectedResources},
    queue, DeviceDescriptor, DeviceError, ImplicitPipelineContext, UserClosures, EP_FAILURE,
    IMPLICIT_FAILURE, ZERO_BUFFER_SIZE,
};

/// Structure describing a logical device. Some members are internally mutable,
/// stored behind mutexes.
///
/// TODO: establish clear order of locking for these:
/// `life_tracker`, `trackers`, `render_passes`, `pending_writes`, `trace`.
///
/// Currently, the rules are:
/// 1. `life_tracker` is locked after `hub.devices`, enforced by the type system
/// 1. `self.trackers` is locked last (unenforced)
/// 1. `self.trace` is locked last (unenforced)
///
/// Right now avoid locking twice same resource or registry in a call execution
/// and minimize the locking to the minimum scope possibile
/// Unless otherwise specified, no lock may be acquired while holding another lock.
/// This means that you must inspect function calls made while a lock is held
/// to see what locks the callee may try to acquire.
///
/// As far as this point:
/// device_maintain_ids locks Device::lifetime_tracker, and calls...
/// triage_suspected locks Device::trackers, and calls...
/// Registry::unregister locks Registry::storage
///
/// Important:
/// When locking pending_writes please check that trackers is not locked
/// trackers should be locked only when needed for the shortest time possible
pub struct Device<A: HalApi> {
    raw: Option<A::Device>,
    pub(crate) adapter: Arc<Adapter<A>>,
    pub(crate) queue: Option<A::Queue>,
    pub(crate) zero_buffer: Option<A::Buffer>,
    //Note: The submission index here corresponds to the last submission that is done.
    pub(crate) info: ResourceInfo<DeviceId>,

    pub(crate) command_allocator: Mutex<Option<CommandAllocator<A>>>,
    pub(crate) active_submission_index: AtomicU64, //SubmissionIndex,
    pub(crate) fence: RwLock<Option<A::Fence>>,

    /// All live resources allocated with this [`Device`].
    ///
    /// Has to be locked temporarily only (locked last)
    /// and never before pending_writes
    pub(crate) trackers: Mutex<Tracker<A>>,
    // Life tracker should be locked right after the device and before anything else.
    life_tracker: Mutex<LifetimeTracker<A>>,
    /// Temporary storage for resource management functions. Cleared at the end
    /// of every call (unless an error occurs).
    pub(crate) temp_suspected: Mutex<SuspectedResources<A>>,
    pub(crate) alignments: hal::Alignments,
    pub(crate) limits: wgt::Limits,
    pub(crate) features: wgt::Features,
    pub(crate) downlevel: wgt::DownlevelCapabilities,
    pub(crate) pending_writes: Mutex<Option<PendingWrites<A>>>,
    #[cfg(feature = "trace")]
    pub(crate) trace: Mutex<Option<trace::Trace>>,
}

impl<A: HalApi> std::fmt::Debug for Device<A> {
    fn fmt(&self, f: &mut std::fmt::Formatter<'_>) -> std::fmt::Result {
        f.debug_struct("Device")
            .field("adapter", &self.adapter.info.label())
            .field("limits", &self.limits)
            .field("features", &self.features)
            .field("downlevel", &self.downlevel)
            .finish()
    }
}

impl<A: HalApi> Drop for Device<A> {
    fn drop(&mut self) {
        log::info!("Destroying Device {:?}", self.info.label());
        let raw = self.raw.take().unwrap();
        let pending_writes = self.pending_writes.lock().take().unwrap();
        pending_writes.dispose(&raw);
        self.command_allocator.lock().take().unwrap().dispose(&raw);
        unsafe {
            raw.destroy_buffer(self.zero_buffer.take().unwrap());
            raw.destroy_fence(self.fence.write().take().unwrap());
            raw.exit(self.queue.take().unwrap());
        }
    }
}

#[derive(Clone, Debug, Error)]
pub enum CreateDeviceError {
    #[error("Not enough memory left to create device")]
    OutOfMemory,
    #[error("Failed to create internal buffer for initializing textures")]
    FailedToCreateZeroBuffer(#[from] DeviceError),
}

impl<A: HalApi> Device<A> {
    pub(crate) fn raw(&self) -> &A::Device {
        self.raw.as_ref().unwrap()
    }
    pub(crate) fn require_features(&self, feature: wgt::Features) -> Result<(), MissingFeatures> {
        if self.features.contains(feature) {
            Ok(())
        } else {
            Err(MissingFeatures(feature))
        }
    }

    pub(crate) fn require_downlevel_flags(
        &self,
        flags: wgt::DownlevelFlags,
    ) -> Result<(), MissingDownlevelFlags> {
        if self.downlevel.flags.contains(flags) {
            Ok(())
        } else {
            Err(MissingDownlevelFlags(flags))
        }
    }
}

impl<A: HalApi> Device<A> {
    pub(crate) fn new(
        open: hal::OpenDevice<A>,
        adapter: &Arc<Adapter<A>>,
        alignments: hal::Alignments,
        downlevel: wgt::DownlevelCapabilities,
        desc: &DeviceDescriptor,
        trace_path: Option<&std::path::Path>,
    ) -> Result<Self, CreateDeviceError> {
        #[cfg(not(feature = "trace"))]
        if let Some(_) = trace_path {
            log::error!("Feature 'trace' is not enabled");
        }
        let fence =
            unsafe { open.device.create_fence() }.map_err(|_| CreateDeviceError::OutOfMemory)?;

        let mut com_alloc = CommandAllocator {
            free_encoders: Vec::new(),
        };
        let pending_encoder = com_alloc
            .acquire_encoder(&open.device, &open.queue)
            .map_err(|_| CreateDeviceError::OutOfMemory)?;
        let mut pending_writes = queue::PendingWrites::<A>::new(pending_encoder);

        // Create zeroed buffer used for texture clears.
        let zero_buffer = unsafe {
            open.device
                .create_buffer(&hal::BufferDescriptor {
                    label: Some("(wgpu internal) zero init buffer"),
                    size: ZERO_BUFFER_SIZE,
                    usage: hal::BufferUses::COPY_SRC | hal::BufferUses::COPY_DST,
                    memory_flags: hal::MemoryFlags::empty(),
                })
                .map_err(DeviceError::from)?
        };
        pending_writes.activate();
        unsafe {
            pending_writes
                .command_encoder
                .transition_buffers(iter::once(hal::BufferBarrier {
                    buffer: &zero_buffer,
                    usage: hal::BufferUses::empty()..hal::BufferUses::COPY_DST,
                }));
            pending_writes
                .command_encoder
                .clear_buffer(&zero_buffer, 0..ZERO_BUFFER_SIZE);
            pending_writes
                .command_encoder
                .transition_buffers(iter::once(hal::BufferBarrier {
                    buffer: &zero_buffer,
                    usage: hal::BufferUses::COPY_DST..hal::BufferUses::COPY_SRC,
                }));
        }

        Ok(Self {
            raw: Some(open.device),
            adapter: adapter.clone(),
            queue: Some(open.queue),
            zero_buffer: Some(zero_buffer),
            info: ResourceInfo::new("<device>"),
            command_allocator: Mutex::new(Some(com_alloc)),
            active_submission_index: AtomicU64::new(0),
            fence: RwLock::new(Some(fence)),
            trackers: Mutex::new(Tracker::new()),
            life_tracker: Mutex::new(life::LifetimeTracker::new()),
            temp_suspected: Mutex::new(life::SuspectedResources::new()),
            #[cfg(feature = "trace")]
            trace: Mutex::new(trace_path.and_then(|path| match trace::Trace::new(path) {
                Ok(mut trace) => {
                    trace.add(trace::Action::Init {
                        desc: desc.clone(),
                        backend: A::VARIANT,
                    });
                    Some(trace)
                }
                Err(e) => {
                    log::error!("Unable to start a trace in '{:?}': {:?}", path, e);
                    None
                }
            })),
            alignments,
            limits: desc.limits.clone(),
            features: desc.features,
            downlevel,
            pending_writes: Mutex::new(Some(pending_writes)),
        })
    }

    pub(crate) fn lock_life<'a>(&'a self) -> MutexGuard<'a, LifetimeTracker<A>> {
        self.life_tracker.lock()
    }

    /// Check this device for completed commands.
    ///
    /// The `maintain` argument tells how the maintence function should behave, either
    /// blocking or just polling the current state of the gpu.
    ///
    /// Return a pair `(closures, queue_empty)`, where:
    ///
    /// - `closures` is a list of actions to take: mapping buffers, notifying the user
    ///
    /// - `queue_empty` is a boolean indicating whether there are more queue
    ///   submissions still in flight. (We have to take the locks needed to
    ///   produce this information for other reasons, so we might as well just
    ///   return it to our callers.)
    pub(crate) fn maintain<'this, G: GlobalIdentityHandlerFactory>(
        &'this self,
        hub: &Hub<A, G>,
        fence: &A::Fence,
        maintain: wgt::Maintain<queue::WrappedSubmissionIndex>,
    ) -> Result<(UserClosures, bool), WaitIdleError> {
        profiling::scope!("Device::maintain");
        {
            let mut life_tracker = self.lock_life();

            // Normally, `temp_suspected` exists only to save heap
            // allocations: it's cleared at the start of the function
            // call, and cleared by the end. But `Global::queue_submit` is
            // fallible; if it exits early, it may leave some resources in
            // `temp_suspected`.
            life_tracker
                .suspected_resources
                .extend(&self.temp_suspected.lock());

            life_tracker.triage_suspected(
                hub,
                &self.trackers,
                #[cfg(feature = "trace")]
                self.trace.lock().as_mut(),
            );
            life_tracker.triage_mapped();
        }

        let last_done_index = if maintain.is_wait() {
            let index_to_wait_for = match maintain {
                wgt::Maintain::WaitForSubmissionIndex(submission_index) => {
                    // We don't need to check to see if the queue id matches
                    // as we already checked this from inside the poll call.
                    submission_index.index
                }
                _ => self.active_submission_index.load(Ordering::Relaxed),
            };
            unsafe {
                self.raw
                    .as_ref()
                    .unwrap()
                    .wait(fence, index_to_wait_for, CLEANUP_WAIT_MS)
                    .map_err(DeviceError::from)?
            };
            index_to_wait_for
        } else {
            unsafe {
                self.raw
                    .as_ref()
                    .unwrap()
                    .get_fence_value(fence)
                    .map_err(DeviceError::from)?
            }
        };

        let mut life_tracker = self.lock_life();
        let submission_closures = life_tracker.triage_submissions(
            last_done_index,
            self.command_allocator.lock().as_mut().unwrap(),
        );
        let mapping_closures = life_tracker.handle_mapping(hub, self.raw(), &self.trackers);
        life_tracker.cleanup();

        let closures = UserClosures {
            mappings: mapping_closures,
            submissions: submission_closures,
        };
        Ok((closures, life_tracker.queue_empty()))
    }

    pub(crate) fn untrack(&self, trackers: &Tracker<A>) {
        let mut temp_suspected = self.temp_suspected.lock();
        temp_suspected.clear();
        // As the tracker is cleared/dropped, we need to consider all the resources
        // that it references for destruction in the next GC pass.
        {
            for resource in trackers.buffers.used_resources() {
                if resource.is_unique() {
                    temp_suspected.buffers.push(resource.clone());
                }
            }
            for resource in trackers.textures.used_resources() {
                if resource.is_unique() {
                    temp_suspected.textures.push(resource.clone());
                }
            }
            for resource in trackers.views.used_resources() {
                if resource.is_unique() {
                    temp_suspected.texture_views.push(resource.clone());
                }
            }
            for resource in trackers.bind_groups.used_resources() {
                if resource.is_unique() {
                    temp_suspected.bind_groups.push(resource.clone());
                }
            }
            for resource in trackers.samplers.used_resources() {
                if resource.is_unique() {
                    temp_suspected.samplers.push(resource.clone());
                }
            }
            for resource in trackers.compute_pipelines.used_resources() {
                if resource.is_unique() {
                    temp_suspected.compute_pipelines.push(resource.clone());
                }
            }
            for resource in trackers.render_pipelines.used_resources() {
                if resource.is_unique() {
                    temp_suspected.render_pipelines.push(resource.clone());
                }
            }
            for resource in trackers.query_sets.used_resources() {
                if resource.is_unique() {
                    temp_suspected.query_sets.push(resource.clone());
                }
            }
        }

        self.lock_life().suspected_resources.extend(&temp_suspected);

        temp_suspected.clear();
    }

    pub(crate) fn create_buffer(
        self: &Arc<Self>,
        self_id: DeviceId,
        desc: &resource::BufferDescriptor,
        transient: bool,
    ) -> Result<Buffer<A>, resource::CreateBufferError> {
        debug_assert_eq!(self_id.backend(), A::VARIANT);

        if desc.size > self.limits.max_buffer_size {
            return Err(resource::CreateBufferError::MaxBufferSize {
                requested: desc.size,
                maximum: self.limits.max_buffer_size,
            });
        }

        if desc.usage.contains(wgt::BufferUsages::INDEX)
            && desc.usage.contains(
                wgt::BufferUsages::VERTEX
                    | wgt::BufferUsages::UNIFORM
                    | wgt::BufferUsages::INDIRECT
                    | wgt::BufferUsages::STORAGE,
            )
        {
            self.require_downlevel_flags(wgt::DownlevelFlags::UNRESTRICTED_INDEX_BUFFER)?;
        }

        let mut usage = conv::map_buffer_usage(desc.usage);

        if desc.usage.is_empty() || desc.usage.contains_invalid_bits() {
            return Err(resource::CreateBufferError::InvalidUsage(desc.usage));
        }

        if !self
            .features
            .contains(wgt::Features::MAPPABLE_PRIMARY_BUFFERS)
        {
            use wgt::BufferUsages as Bu;
            let write_mismatch = desc.usage.contains(Bu::MAP_WRITE)
                && !(Bu::MAP_WRITE | Bu::COPY_SRC).contains(desc.usage);
            let read_mismatch = desc.usage.contains(Bu::MAP_READ)
                && !(Bu::MAP_READ | Bu::COPY_DST).contains(desc.usage);
            if write_mismatch || read_mismatch {
                return Err(resource::CreateBufferError::UsageMismatch(desc.usage));
            }
        }

        if desc.mapped_at_creation {
            if desc.size % wgt::COPY_BUFFER_ALIGNMENT != 0 {
                return Err(resource::CreateBufferError::UnalignedSize);
            }
            if !desc.usage.contains(wgt::BufferUsages::MAP_WRITE) {
                // we are going to be copying into it, internally
                usage |= hal::BufferUses::COPY_DST;
            }
        } else {
            // We are required to zero out (initialize) all memory. This is done
            // on demand using clear_buffer which requires write transfer usage!
            usage |= hal::BufferUses::COPY_DST;
        }

        let actual_size = if desc.size == 0 {
            wgt::COPY_BUFFER_ALIGNMENT
        } else if desc.usage.contains(wgt::BufferUsages::VERTEX) {
            // Bumping the size by 1 so that we can bind an empty range at the
            // end of the buffer.
            desc.size + 1
        } else {
            desc.size
        };
        let clear_remainder = actual_size % wgt::COPY_BUFFER_ALIGNMENT;
        let aligned_size = if clear_remainder != 0 {
            actual_size + wgt::COPY_BUFFER_ALIGNMENT - clear_remainder
        } else {
            actual_size
        };

        let mut memory_flags = hal::MemoryFlags::empty();
        memory_flags.set(hal::MemoryFlags::TRANSIENT, transient);

        let hal_desc = hal::BufferDescriptor {
            label: desc.label.borrow_option(),
            size: aligned_size,
            usage,
            memory_flags,
        };
        let buffer = unsafe { self.raw().create_buffer(&hal_desc) }.map_err(DeviceError::from)?;

        Ok(Buffer {
            raw: Some(buffer),
            device: self.clone(),
            usage: desc.usage,
            size: desc.size,
            initialization_status: RwLock::new(BufferInitTracker::new(desc.size)),
            sync_mapped_writes: Mutex::new(None),
            map_state: Mutex::new(resource::BufferMapState::Idle),
            info: ResourceInfo::new(desc.label.borrow_or_default()),
        })
    }

    pub(crate) fn create_texture_from_hal(
        self: &Arc<Self>,
        hal_texture: A::Texture,
        hal_usage: hal::TextureUses,
        self_id: DeviceId,
        desc: &resource::TextureDescriptor,
        format_features: wgt::TextureFormatFeatures,
        clear_mode: resource::TextureClearMode<A>,
    ) -> Texture<A> {
        debug_assert_eq!(self_id.backend(), A::VARIANT);

        Texture {
            inner: Some(resource::TextureInner::Native {
                raw: Some(hal_texture),
            }),
            device: self.clone(),
            desc: desc.map_label(|_| ()),
            hal_usage,
            format_features,
            initialization_status: RwLock::new(TextureInitTracker::new(
                desc.mip_level_count,
                desc.array_layer_count(),
            )),
            full_range: TextureSelector {
                mips: 0..desc.mip_level_count,
                layers: 0..desc.array_layer_count(),
            },
            info: ResourceInfo::new(desc.label.borrow_or_default()),
            clear_mode: RwLock::new(clear_mode),
        }
    }

<<<<<<< HEAD
    pub(crate) fn create_texture(
        self: &Arc<Self>,
        self_id: DeviceId,
=======
    pub fn create_buffer_from_hal(
        &self,
        hal_buffer: A::Buffer,
        self_id: id::DeviceId,
        desc: &resource::BufferDescriptor,
    ) -> Buffer<A> {
        debug_assert_eq!(self_id.backend(), A::VARIANT);

        Buffer {
            raw: Some(hal_buffer),
            device_id: Stored {
                value: id::Valid(self_id),
                ref_count: self.life_guard.add_ref(),
            },
            usage: desc.usage,
            size: desc.size,
            initialization_status: BufferInitTracker::new(0),
            sync_mapped_writes: None,
            map_state: resource::BufferMapState::Idle,
            life_guard: LifeGuard::new(desc.label.borrow_or_default()),
        }
    }

    pub(super) fn create_texture(
        &self,
        self_id: id::DeviceId,
>>>>>>> 7198d60f
        adapter: &Adapter<A>,
        desc: &resource::TextureDescriptor,
    ) -> Result<Texture<A>, resource::CreateTextureError> {
        use resource::{CreateTextureError, TextureDimensionError};

        if desc.usage.is_empty() || desc.usage.contains_invalid_bits() {
            return Err(CreateTextureError::InvalidUsage(desc.usage));
        }

        conv::check_texture_dimension_size(
            desc.dimension,
            desc.size,
            desc.sample_count,
            &self.limits,
        )?;

        if desc.dimension != wgt::TextureDimension::D2 {
            // Depth textures can only be 2D
            if desc.format.is_depth_stencil_format() {
                return Err(CreateTextureError::InvalidDepthDimension(
                    desc.dimension,
                    desc.format,
                ));
            }
            // Renderable textures can only be 2D
            if desc.usage.contains(wgt::TextureUsages::RENDER_ATTACHMENT) {
                return Err(CreateTextureError::InvalidDimensionUsages(
                    wgt::TextureUsages::RENDER_ATTACHMENT,
                    desc.dimension,
                ));
            }

            // Compressed textures can only be 2D
            if desc.format.is_compressed() {
                return Err(CreateTextureError::InvalidCompressedDimension(
                    desc.dimension,
                    desc.format,
                ));
            }
        }

        if desc.format.is_compressed() {
            let (block_width, block_height) = desc.format.block_dimensions();

            if desc.size.width % block_width != 0 {
                return Err(CreateTextureError::InvalidDimension(
                    TextureDimensionError::NotMultipleOfBlockWidth {
                        width: desc.size.width,
                        block_width,
                        format: desc.format,
                    },
                ));
            }

            if desc.size.height % block_height != 0 {
                return Err(CreateTextureError::InvalidDimension(
                    TextureDimensionError::NotMultipleOfBlockHeight {
                        height: desc.size.height,
                        block_height,
                        format: desc.format,
                    },
                ));
            }
        }

        let format_features = self
            .describe_format_features(adapter, desc.format)
            .map_err(|error| CreateTextureError::MissingFeatures(desc.format, error))?;

        if desc.sample_count > 1 {
            if desc.mip_level_count != 1 {
                return Err(CreateTextureError::InvalidMipLevelCount {
                    requested: desc.mip_level_count,
                    maximum: 1,
                });
            }

            if desc.size.depth_or_array_layers != 1 {
                return Err(CreateTextureError::InvalidDimension(
                    TextureDimensionError::MultisampledDepthOrArrayLayer(
                        desc.size.depth_or_array_layers,
                    ),
                ));
            }

            if desc.usage.contains(wgt::TextureUsages::STORAGE_BINDING) {
                return Err(CreateTextureError::InvalidMultisampledStorageBinding);
            }

            if !desc.usage.contains(wgt::TextureUsages::RENDER_ATTACHMENT) {
                return Err(CreateTextureError::MultisampledNotRenderAttachment);
            }

            if !format_features.flags.intersects(
                wgt::TextureFormatFeatureFlags::MULTISAMPLE_X4
                    | wgt::TextureFormatFeatureFlags::MULTISAMPLE_X2
                    | wgt::TextureFormatFeatureFlags::MULTISAMPLE_X8
                    | wgt::TextureFormatFeatureFlags::MULTISAMPLE_X16,
            ) {
                return Err(CreateTextureError::InvalidMultisampledFormat(desc.format));
            }

            if !format_features
                .flags
                .sample_count_supported(desc.sample_count)
            {
                return Err(CreateTextureError::InvalidSampleCount(
                    desc.sample_count,
                    desc.format,
                ));
            };
        }

        let mips = desc.mip_level_count;
        let max_levels_allowed = desc.size.max_mips(desc.dimension).min(hal::MAX_MIP_LEVELS);
        if mips == 0 || mips > max_levels_allowed {
            return Err(CreateTextureError::InvalidMipLevelCount {
                requested: mips,
                maximum: max_levels_allowed,
            });
        }

        let missing_allowed_usages = desc.usage - format_features.allowed_usages;
        if !missing_allowed_usages.is_empty() {
            // detect downlevel incompatibilities
            let wgpu_allowed_usages = desc
                .format
                .guaranteed_format_features(self.features)
                .allowed_usages;
            let wgpu_missing_usages = desc.usage - wgpu_allowed_usages;
            return Err(CreateTextureError::InvalidFormatUsages(
                missing_allowed_usages,
                desc.format,
                wgpu_missing_usages.is_empty(),
            ));
        }

        let mut hal_view_formats = vec![];
        for format in desc.view_formats.iter() {
            if desc.format == *format {
                continue;
            }
            if desc.format.remove_srgb_suffix() != format.remove_srgb_suffix() {
                return Err(CreateTextureError::InvalidViewFormat(*format, desc.format));
            }
            hal_view_formats.push(*format);
        }
        if !hal_view_formats.is_empty() {
            self.require_downlevel_flags(wgt::DownlevelFlags::VIEW_FORMATS)?;
        }

        // Enforce having COPY_DST/DEPTH_STENCIL_WRITE/COLOR_TARGET otherwise we
        // wouldn't be able to initialize the texture.
        let hal_usage = conv::map_texture_usage(desc.usage, desc.format.into())
            | if desc.format.is_depth_stencil_format() {
                hal::TextureUses::DEPTH_STENCIL_WRITE
            } else if desc.usage.contains(wgt::TextureUsages::COPY_DST) {
                hal::TextureUses::COPY_DST // (set already)
            } else {
                // Use COPY_DST only if we can't use COLOR_TARGET
                if format_features
                    .allowed_usages
                    .contains(wgt::TextureUsages::RENDER_ATTACHMENT)
                    && desc.dimension == wgt::TextureDimension::D2
                // Render targets dimension must be 2d
                {
                    hal::TextureUses::COLOR_TARGET
                } else {
                    hal::TextureUses::COPY_DST
                }
            };

        let hal_desc = hal::TextureDescriptor {
            label: desc.label.borrow_option(),
            size: desc.size,
            mip_level_count: desc.mip_level_count,
            sample_count: desc.sample_count,
            dimension: desc.dimension,
            format: desc.format,
            usage: hal_usage,
            memory_flags: hal::MemoryFlags::empty(),
            view_formats: hal_view_formats,
        };

        let raw_texture = unsafe {
            self.raw
                .as_ref()
                .unwrap()
                .create_texture(&hal_desc)
                .map_err(DeviceError::from)?
        };

        let clear_mode = if hal_usage
            .intersects(hal::TextureUses::DEPTH_STENCIL_WRITE | hal::TextureUses::COLOR_TARGET)
        {
            let is_color = !desc.format.is_depth_stencil_format();
            let clear_views = SmallVec::new();
            resource::TextureClearMode::RenderPass {
                clear_views,
                is_color,
            }
        } else {
            resource::TextureClearMode::BufferCopy
        };

        let mut texture = self.create_texture_from_hal(
            raw_texture,
            hal_usage,
            self_id,
            desc,
            format_features,
            clear_mode,
        );
        texture.hal_usage = hal_usage;
        Ok(texture)
    }

    pub(crate) fn create_texture_inner_view(
        self: &Arc<Self>,
        texture: &A::Texture,
        texture_id: id::TextureId,
        texture_desc: &wgt::TextureDescriptor<(), Vec<TextureFormat>>,
        texture_usage: &hal::TextureUses,
        texture_format: &wgt::TextureFormatFeatures,
        desc: &resource::TextureViewDescriptor,
    ) -> Result<TextureView<A>, resource::CreateTextureViewError> {
        // resolve TextureViewDescriptor defaults
        // https://gpuweb.github.io/gpuweb/#abstract-opdef-resolving-gputextureviewdescriptor-defaults

        let resolved_format = desc.format.unwrap_or_else(|| {
            texture_desc
                .format
                .aspect_specific_format(desc.range.aspect)
                .unwrap_or(texture_desc.format)
        });

        let resolved_dimension = desc
            .dimension
            .unwrap_or_else(|| match texture_desc.dimension {
                wgt::TextureDimension::D1 => wgt::TextureViewDimension::D1,
                wgt::TextureDimension::D2 => {
                    if texture_desc.array_layer_count() == 1 {
                        wgt::TextureViewDimension::D2
                    } else {
                        wgt::TextureViewDimension::D2Array
                    }
                }
                wgt::TextureDimension::D3 => wgt::TextureViewDimension::D3,
            });

        let resolved_mip_level_count = desc.range.mip_level_count.unwrap_or_else(|| {
            texture_desc
                .mip_level_count
                .saturating_sub(desc.range.base_mip_level)
        });

        let resolved_array_layer_count =
            desc.range
                .array_layer_count
                .unwrap_or_else(|| match resolved_dimension {
                    wgt::TextureViewDimension::D1
                    | wgt::TextureViewDimension::D2
                    | wgt::TextureViewDimension::D3 => 1,
                    wgt::TextureViewDimension::Cube => 6,
                    wgt::TextureViewDimension::D2Array | wgt::TextureViewDimension::CubeArray => {
                        texture_desc
                            .array_layer_count()
                            .saturating_sub(desc.range.base_array_layer)
                    }
                });

        // validate TextureViewDescriptor

        let aspects = hal::FormatAspects::new(texture_desc.format, desc.range.aspect);
        if aspects.is_empty() {
            return Err(resource::CreateTextureViewError::InvalidAspect {
                texture_format: texture_desc.format,
                requested_aspect: desc.range.aspect,
            });
        }

        let format_is_good = if desc.range.aspect == wgt::TextureAspect::All {
            resolved_format == texture_desc.format
                || texture_desc.view_formats.contains(&resolved_format)
        } else {
            Some(resolved_format)
                == texture_desc
                    .format
                    .aspect_specific_format(desc.range.aspect)
        };
        if !format_is_good {
            return Err(resource::CreateTextureViewError::FormatReinterpretation {
                texture: texture_desc.format,
                view: resolved_format,
            });
        }

        // check if multisampled texture is seen as anything but 2D
        if texture_desc.sample_count > 1 && resolved_dimension != wgt::TextureViewDimension::D2 {
            return Err(
                resource::CreateTextureViewError::InvalidMultisampledTextureViewDimension(
                    resolved_dimension,
                ),
            );
        }

        // check if the dimension is compatible with the texture
        if texture_desc.dimension != resolved_dimension.compatible_texture_dimension() {
            return Err(
                resource::CreateTextureViewError::InvalidTextureViewDimension {
                    view: resolved_dimension,
                    texture: texture_desc.dimension,
                },
            );
        }

        match resolved_dimension {
            TextureViewDimension::D1 | TextureViewDimension::D2 | TextureViewDimension::D3 => {
                if resolved_array_layer_count != 1 {
                    return Err(resource::CreateTextureViewError::InvalidArrayLayerCount {
                        requested: resolved_array_layer_count,
                        dim: resolved_dimension,
                    });
                }
            }
            TextureViewDimension::Cube => {
                if resolved_array_layer_count != 6 {
                    return Err(
                        resource::CreateTextureViewError::InvalidCubemapTextureDepth {
                            depth: resolved_array_layer_count,
                        },
                    );
                }
            }
            TextureViewDimension::CubeArray => {
                if resolved_array_layer_count % 6 != 0 {
                    return Err(
                        resource::CreateTextureViewError::InvalidCubemapArrayTextureDepth {
                            depth: resolved_array_layer_count,
                        },
                    );
                }
            }
            _ => {}
        }

        match resolved_dimension {
            TextureViewDimension::Cube | TextureViewDimension::CubeArray => {
                if texture_desc.size.width != texture_desc.size.height {
                    return Err(resource::CreateTextureViewError::InvalidCubeTextureViewSize);
                }
            }
            _ => {}
        }

        if resolved_mip_level_count == 0 {
            return Err(resource::CreateTextureViewError::ZeroMipLevelCount);
        }

        let mip_level_end = desc
            .range
            .base_mip_level
            .saturating_add(resolved_mip_level_count);

        let level_end = texture_desc.mip_level_count;
        if mip_level_end > level_end {
            return Err(resource::CreateTextureViewError::TooManyMipLevels {
                requested: mip_level_end,
                total: level_end,
            });
        }

        if resolved_array_layer_count == 0 {
            return Err(resource::CreateTextureViewError::ZeroArrayLayerCount);
        }

        let array_layer_end = desc
            .range
            .base_array_layer
            .saturating_add(resolved_array_layer_count);

        let layer_end = texture_desc.array_layer_count();
        if array_layer_end > layer_end {
            return Err(resource::CreateTextureViewError::TooManyArrayLayers {
                requested: array_layer_end,
                total: layer_end,
            });
        };

        // https://gpuweb.github.io/gpuweb/#abstract-opdef-renderable-texture-view
        let render_extent = 'b: loop {
            if !texture_desc
                .usage
                .contains(wgt::TextureUsages::RENDER_ATTACHMENT)
            {
                break 'b Err(TextureViewNotRenderableReason::Usage(texture_desc.usage));
            }

            if !(resolved_dimension == TextureViewDimension::D2
                || (self.features.contains(wgt::Features::MULTIVIEW)
                    && resolved_dimension == TextureViewDimension::D2Array))
            {
                break 'b Err(TextureViewNotRenderableReason::Dimension(
                    resolved_dimension,
                ));
            }

            if resolved_mip_level_count != 1 {
                break 'b Err(TextureViewNotRenderableReason::MipLevelCount(
                    resolved_mip_level_count,
                ));
            }

            if resolved_array_layer_count != 1
                && !(self.features.contains(wgt::Features::MULTIVIEW))
            {
                break 'b Err(TextureViewNotRenderableReason::ArrayLayerCount(
                    resolved_array_layer_count,
                ));
            }

            if aspects != hal::FormatAspects::from(texture_desc.format) {
                break 'b Err(TextureViewNotRenderableReason::Aspects(aspects));
            }

            break 'b Ok(texture_desc.compute_render_extent(desc.range.base_mip_level));
        };

        // filter the usages based on the other criteria
        let usage = {
            let mask_copy = !(hal::TextureUses::COPY_SRC | hal::TextureUses::COPY_DST);
            let mask_dimension = match resolved_dimension {
                wgt::TextureViewDimension::Cube | wgt::TextureViewDimension::CubeArray => {
                    hal::TextureUses::RESOURCE
                }
                wgt::TextureViewDimension::D3 => {
                    hal::TextureUses::RESOURCE
                        | hal::TextureUses::STORAGE_READ
                        | hal::TextureUses::STORAGE_READ_WRITE
                }
                _ => hal::TextureUses::all(),
            };
            let mask_mip_level = if resolved_mip_level_count == 1 {
                hal::TextureUses::all()
            } else {
                hal::TextureUses::RESOURCE
            };
            *texture_usage & mask_copy & mask_dimension & mask_mip_level
        };

        log::debug!(
            "Create view for texture {:?} filters usages to {:?}",
            texture_id,
            usage
        );

        // use the combined depth-stencil format for the view
        let format = if resolved_format.is_depth_stencil_component(texture_desc.format) {
            texture_desc.format
        } else {
            resolved_format
        };

        let resolved_range = wgt::ImageSubresourceRange {
            aspect: desc.range.aspect,
            base_mip_level: desc.range.base_mip_level,
            mip_level_count: Some(resolved_mip_level_count),
            base_array_layer: desc.range.base_array_layer,
            array_layer_count: Some(resolved_array_layer_count),
        };

        let hal_desc = hal::TextureViewDescriptor {
            label: desc.label.borrow_option(),
            format,
            dimension: resolved_dimension,
            usage,
            range: resolved_range,
        };

        let raw = unsafe {
            self.raw
                .as_ref()
                .unwrap()
                .create_texture_view(texture, &hal_desc)
                .map_err(|_| resource::CreateTextureViewError::OutOfMemory)?
        };

        let selector = TextureSelector {
            mips: desc.range.base_mip_level..mip_level_end,
            layers: desc.range.base_array_layer..array_layer_end,
        };

        Ok(TextureView {
            raw: Some(raw),
            parent: None,
            parent_id: id::Valid(texture_id),
            device: self.clone(),
            desc: resource::HalTextureViewDescriptor {
                format: resolved_format,
                dimension: resolved_dimension,
                range: resolved_range,
            },
            format_features: *texture_format,
            render_extent,
            samples: texture_desc.sample_count,
            selector,
            info: ResourceInfo::new(desc.label.borrow_or_default()),
        })
    }

    pub(crate) fn create_texture_view(
        self: &Arc<Self>,
        texture: &Arc<Texture<A>>,
        texture_id: id::TextureId,
        desc: &resource::TextureViewDescriptor,
    ) -> Result<TextureView<A>, resource::CreateTextureViewError> {
        let texture_raw = texture
            .inner
            .as_ref()
            .unwrap()
            .as_raw()
            .ok_or(resource::CreateTextureViewError::InvalidTexture)?;

        let mut result = self.create_texture_inner_view(
            texture_raw,
            texture_id,
            &texture.desc,
            &texture.hal_usage,
            &texture.format_features,
            desc,
        );
        if let TextureInner::Native { .. } = *texture.inner.as_ref().unwrap() {
            if let Ok(ref mut texture_view) = result {
                texture_view.parent = Some(texture.clone());
            }
        }
        result
    }

    pub(crate) fn create_sampler(
        self: &Arc<Self>,
        desc: &resource::SamplerDescriptor,
    ) -> Result<Sampler<A>, resource::CreateSamplerError> {
        if desc
            .address_modes
            .iter()
            .any(|am| am == &wgt::AddressMode::ClampToBorder)
        {
            self.require_features(wgt::Features::ADDRESS_MODE_CLAMP_TO_BORDER)?;
        }

        if desc.border_color == Some(wgt::SamplerBorderColor::Zero) {
            self.require_features(wgt::Features::ADDRESS_MODE_CLAMP_TO_ZERO)?;
        }

        if desc.lod_min_clamp < 0.0 {
            return Err(resource::CreateSamplerError::InvalidLodMinClamp(
                desc.lod_min_clamp,
            ));
        }
        if desc.lod_max_clamp < desc.lod_min_clamp {
            return Err(resource::CreateSamplerError::InvalidLodMaxClamp {
                lod_min_clamp: desc.lod_min_clamp,
                lod_max_clamp: desc.lod_max_clamp,
            });
        }

        if desc.anisotropy_clamp < 1 {
            return Err(resource::CreateSamplerError::InvalidAnisotropy(
                desc.anisotropy_clamp,
            ));
        }

        if desc.anisotropy_clamp != 1 {
            if !matches!(desc.min_filter, wgt::FilterMode::Linear) {
                return Err(
                    resource::CreateSamplerError::InvalidFilterModeWithAnisotropy {
                        filter_type: resource::SamplerFilterErrorType::MinFilter,
                        filter_mode: desc.min_filter,
                        anisotropic_clamp: desc.anisotropy_clamp,
                    },
                );
            }
            if !matches!(desc.mag_filter, wgt::FilterMode::Linear) {
                return Err(
                    resource::CreateSamplerError::InvalidFilterModeWithAnisotropy {
                        filter_type: resource::SamplerFilterErrorType::MagFilter,
                        filter_mode: desc.mag_filter,
                        anisotropic_clamp: desc.anisotropy_clamp,
                    },
                );
            }
            if !matches!(desc.mipmap_filter, wgt::FilterMode::Linear) {
                return Err(
                    resource::CreateSamplerError::InvalidFilterModeWithAnisotropy {
                        filter_type: resource::SamplerFilterErrorType::MipmapFilter,
                        filter_mode: desc.mipmap_filter,
                        anisotropic_clamp: desc.anisotropy_clamp,
                    },
                );
            }
        }

        let anisotropy_clamp = if self
            .downlevel
            .flags
            .contains(wgt::DownlevelFlags::ANISOTROPIC_FILTERING)
        {
            // Clamp anisotropy clamp to [1, 16] per the wgpu-hal interface
            desc.anisotropy_clamp.min(16)
        } else {
            // If it isn't supported, set this unconditionally to 1
            1
        };

        //TODO: check for wgt::DownlevelFlags::COMPARISON_SAMPLERS

        let hal_desc = hal::SamplerDescriptor {
            label: desc.label.borrow_option(),
            address_modes: desc.address_modes,
            mag_filter: desc.mag_filter,
            min_filter: desc.min_filter,
            mipmap_filter: desc.mipmap_filter,
            lod_clamp: desc.lod_min_clamp..desc.lod_max_clamp,
            compare: desc.compare,
            anisotropy_clamp,
            border_color: desc.border_color,
        };

        let raw = unsafe {
            self.raw
                .as_ref()
                .unwrap()
                .create_sampler(&hal_desc)
                .map_err(DeviceError::from)?
        };
        Ok(Sampler {
            raw: Some(raw),
            device: self.clone(),
            info: ResourceInfo::new(desc.label.borrow_or_default()),
            comparison: desc.compare.is_some(),
            filtering: desc.min_filter == wgt::FilterMode::Linear
                || desc.mag_filter == wgt::FilterMode::Linear,
        })
    }

    pub(crate) fn create_shader_module<'a>(
        self: &Arc<Self>,
        desc: &pipeline::ShaderModuleDescriptor<'a>,
        source: pipeline::ShaderModuleSource<'a>,
    ) -> Result<pipeline::ShaderModule<A>, pipeline::CreateShaderModuleError> {
        let (module, source) = match source {
            #[cfg(feature = "wgsl")]
            pipeline::ShaderModuleSource::Wgsl(code) => {
                profiling::scope!("naga::wgsl::parse_str");
                let module = naga::front::wgsl::parse_str(&code).map_err(|inner| {
                    pipeline::CreateShaderModuleError::Parsing(pipeline::ShaderError {
                        source: code.to_string(),
                        label: desc.label.as_ref().map(|l| l.to_string()),
                        inner: Box::new(inner),
                    })
                })?;
                (Cow::Owned(module), code.into_owned())
            }
            pipeline::ShaderModuleSource::Naga(module) => (module, String::new()),
            pipeline::ShaderModuleSource::Dummy(_) => panic!("found `ShaderModuleSource::Dummy`"),
        };
        for (_, var) in module.global_variables.iter() {
            match var.binding {
                Some(ref br) if br.group >= self.limits.max_bind_groups => {
                    return Err(pipeline::CreateShaderModuleError::InvalidGroupIndex {
                        bind: br.clone(),
                        group: br.group,
                        limit: self.limits.max_bind_groups,
                    });
                }
                _ => continue,
            };
        }

        use naga::valid::Capabilities as Caps;
        profiling::scope!("naga::validate");

        let mut caps = Caps::empty();
        caps.set(
            Caps::PUSH_CONSTANT,
            self.features.contains(wgt::Features::PUSH_CONSTANTS),
        );
        caps.set(
            Caps::FLOAT64,
            self.features.contains(wgt::Features::SHADER_F64),
        );
        caps.set(
            Caps::PRIMITIVE_INDEX,
            self.features
                .contains(wgt::Features::SHADER_PRIMITIVE_INDEX),
        );
        caps.set(
            Caps::SAMPLED_TEXTURE_AND_STORAGE_BUFFER_ARRAY_NON_UNIFORM_INDEXING,
            self.features.contains(
                wgt::Features::SAMPLED_TEXTURE_AND_STORAGE_BUFFER_ARRAY_NON_UNIFORM_INDEXING,
            ),
        );
        caps.set(
            Caps::UNIFORM_BUFFER_AND_STORAGE_TEXTURE_ARRAY_NON_UNIFORM_INDEXING,
            self.features.contains(
                wgt::Features::UNIFORM_BUFFER_AND_STORAGE_TEXTURE_ARRAY_NON_UNIFORM_INDEXING,
            ),
        );
        // TODO: This needs a proper wgpu feature
        caps.set(
            Caps::SAMPLER_NON_UNIFORM_INDEXING,
            self.features.contains(
                wgt::Features::SAMPLED_TEXTURE_AND_STORAGE_BUFFER_ARRAY_NON_UNIFORM_INDEXING,
            ),
        );
        caps.set(
            Caps::STORAGE_TEXTURE_16BIT_NORM_FORMATS,
            self.features
                .contains(wgt::Features::TEXTURE_FORMAT_16BIT_NORM),
        );
        caps.set(
            Caps::MULTIVIEW,
            self.features.contains(wgt::Features::MULTIVIEW),
        );
        caps.set(
            Caps::EARLY_DEPTH_TEST,
            self.features
                .contains(wgt::Features::SHADER_EARLY_DEPTH_TEST),
        );
        caps.set(
            Caps::MULTISAMPLED_SHADING,
            self.downlevel
                .flags
                .contains(wgt::DownlevelFlags::MULTISAMPLED_SHADING),
        );

        let info = naga::valid::Validator::new(naga::valid::ValidationFlags::all(), caps)
            .validate(&module)
            .map_err(|inner| {
                pipeline::CreateShaderModuleError::Validation(pipeline::ShaderError {
                    source,
                    label: desc.label.as_ref().map(|l| l.to_string()),
                    inner: Box::new(inner),
                })
            })?;
        let interface =
            validation::Interface::new(&module, &info, self.features, self.limits.clone());
        let hal_shader = hal::ShaderInput::Naga(hal::NagaShader { module, info });

        let hal_desc = hal::ShaderModuleDescriptor {
            label: desc.label.borrow_option(),
            runtime_checks: desc.shader_bound_checks.runtime_checks(),
        };
        let raw = match unsafe {
            self.raw
                .as_ref()
                .unwrap()
                .create_shader_module(&hal_desc, hal_shader)
        } {
            Ok(raw) => raw,
            Err(error) => {
                return Err(match error {
                    hal::ShaderError::Device(error) => {
                        pipeline::CreateShaderModuleError::Device(error.into())
                    }
                    hal::ShaderError::Compilation(ref msg) => {
                        log::error!("Shader error: {}", msg);
                        pipeline::CreateShaderModuleError::Generation
                    }
                })
            }
        };

        Ok(pipeline::ShaderModule {
            raw: Some(raw),
            device: self.clone(),
            interface: Some(interface),
            info: ResourceInfo::new(desc.label.borrow_or_default()),
            #[cfg(debug_assertions)]
            label: desc.label.borrow_or_default().to_string(),
        })
    }

    #[allow(unused_unsafe)]
    pub(crate) unsafe fn create_shader_module_spirv<'a>(
        self: &Arc<Self>,
        desc: &pipeline::ShaderModuleDescriptor<'a>,
        source: &'a [u32],
    ) -> Result<pipeline::ShaderModule<A>, pipeline::CreateShaderModuleError> {
        self.require_features(wgt::Features::SPIRV_SHADER_PASSTHROUGH)?;
        let hal_desc = hal::ShaderModuleDescriptor {
            label: desc.label.borrow_option(),
            runtime_checks: desc.shader_bound_checks.runtime_checks(),
        };
        let hal_shader = hal::ShaderInput::SpirV(source);
        let raw = match unsafe {
            self.raw
                .as_ref()
                .unwrap()
                .create_shader_module(&hal_desc, hal_shader)
        } {
            Ok(raw) => raw,
            Err(error) => {
                return Err(match error {
                    hal::ShaderError::Device(error) => {
                        pipeline::CreateShaderModuleError::Device(error.into())
                    }
                    hal::ShaderError::Compilation(ref msg) => {
                        log::error!("Shader error: {}", msg);
                        pipeline::CreateShaderModuleError::Generation
                    }
                })
            }
        };

        Ok(pipeline::ShaderModule {
            raw: Some(raw),
            device: self.clone(),
            interface: None,
            info: ResourceInfo::new(desc.label.borrow_or_default()),
            #[cfg(debug_assertions)]
            label: desc.label.borrow_or_default().to_string(),
        })
    }

    pub(crate) fn deduplicate_bind_group_layout(
        self_id: DeviceId,
        entry_map: &binding_model::BindEntryMap,
        guard: &Storage<binding_model::BindGroupLayout<A>, id::BindGroupLayoutId>,
    ) -> Option<id::BindGroupLayoutId> {
        guard
            .iter(self_id.backend())
            .find(|&(_, bgl)| bgl.device.info.id().0 == self_id && bgl.entries == *entry_map)
            .map(|(id, _)| id)
    }

    pub(crate) fn get_introspection_bind_group_layouts<'a>(
        pipeline_layout: &binding_model::PipelineLayout<A>,
        bgl_guard: &'a Storage<binding_model::BindGroupLayout<A>, id::BindGroupLayoutId>,
    ) -> ArrayVec<&'a binding_model::BindEntryMap, { hal::MAX_BIND_GROUPS }> {
        pipeline_layout
            .bind_group_layout_ids
            .iter()
            .map(|&id| &bgl_guard[id].entries)
            .collect()
    }

    /// Generate information about late-validated buffer bindings for pipelines.
    //TODO: should this be combined with `get_introspection_bind_group_layouts` in some way?
    pub(crate) fn make_late_sized_buffer_groups<'a>(
        shader_binding_sizes: &FastHashMap<naga::ResourceBinding, wgt::BufferSize>,
        layout: &binding_model::PipelineLayout<A>,
        bgl_guard: &'a Storage<binding_model::BindGroupLayout<A>, id::BindGroupLayoutId>,
    ) -> ArrayVec<pipeline::LateSizedBufferGroup, { hal::MAX_BIND_GROUPS }> {
        // Given the shader-required binding sizes and the pipeline layout,
        // return the filtered list of them in the layout order,
        // removing those with given `min_binding_size`.
        layout
            .bind_group_layout_ids
            .iter()
            .enumerate()
            .map(|(group_index, &bgl_id)| pipeline::LateSizedBufferGroup {
                shader_sizes: bgl_guard[bgl_id]
                    .entries
                    .values()
                    .filter_map(|entry| match entry.ty {
                        wgt::BindingType::Buffer {
                            min_binding_size: None,
                            ..
                        } => {
                            let rb = naga::ResourceBinding {
                                group: group_index as u32,
                                binding: entry.binding,
                            };
                            let shader_size =
                                shader_binding_sizes.get(&rb).map_or(0, |nz| nz.get());
                            Some(shader_size)
                        }
                        _ => None,
                    })
                    .collect(),
            })
            .collect()
    }

    pub(crate) fn create_bind_group_layout(
        self: &Arc<Self>,
        label: Option<&str>,
        entry_map: binding_model::BindEntryMap,
    ) -> Result<binding_model::BindGroupLayout<A>, binding_model::CreateBindGroupLayoutError> {
        #[derive(PartialEq)]
        enum WritableStorage {
            Yes,
            No,
        }

        for entry in entry_map.values() {
            use wgt::BindingType as Bt;

            let mut required_features = wgt::Features::empty();
            let mut required_downlevel_flags = wgt::DownlevelFlags::empty();
            let (array_feature, writable_storage) = match entry.ty {
                Bt::Buffer {
                    ty: wgt::BufferBindingType::Uniform,
                    has_dynamic_offset: false,
                    min_binding_size: _,
                } => (
                    Some(wgt::Features::BUFFER_BINDING_ARRAY),
                    WritableStorage::No,
                ),
                Bt::Buffer {
                    ty: wgt::BufferBindingType::Uniform,
                    has_dynamic_offset: true,
                    min_binding_size: _,
                } => (
                    Some(wgt::Features::BUFFER_BINDING_ARRAY),
                    WritableStorage::No,
                ),
                Bt::Buffer {
                    ty: wgt::BufferBindingType::Storage { read_only },
                    ..
                } => (
                    Some(
                        wgt::Features::BUFFER_BINDING_ARRAY
                            | wgt::Features::STORAGE_RESOURCE_BINDING_ARRAY,
                    ),
                    match read_only {
                        true => WritableStorage::No,
                        false => WritableStorage::Yes,
                    },
                ),
                Bt::Sampler { .. } => (
                    Some(wgt::Features::TEXTURE_BINDING_ARRAY),
                    WritableStorage::No,
                ),
                Bt::Texture {
                    multisampled: true,
                    sample_type: TextureSampleType::Float { filterable: true },
                    ..
                } => {
                    return Err(binding_model::CreateBindGroupLayoutError::Entry {
                        binding: entry.binding,
                        error: binding_model::BindGroupLayoutEntryError::SampleTypeFloatFilterableBindingMultisampled,
                    });
                }
                Bt::Texture { .. } => (
                    Some(wgt::Features::TEXTURE_BINDING_ARRAY),
                    WritableStorage::No,
                ),
                Bt::StorageTexture {
                    access,
                    view_dimension,
                    format: _,
                } => {
                    match view_dimension {
                        wgt::TextureViewDimension::Cube | wgt::TextureViewDimension::CubeArray => {
                            return Err(binding_model::CreateBindGroupLayoutError::Entry {
                                binding: entry.binding,
                                error: binding_model::BindGroupLayoutEntryError::StorageTextureCube,
                            })
                        }
                        _ => (),
                    }
                    match access {
                        wgt::StorageTextureAccess::ReadOnly
                        | wgt::StorageTextureAccess::ReadWrite
                            if !self.features.contains(
                                wgt::Features::TEXTURE_ADAPTER_SPECIFIC_FORMAT_FEATURES,
                            ) =>
                        {
                            return Err(binding_model::CreateBindGroupLayoutError::Entry {
                                binding: entry.binding,
                                error: binding_model::BindGroupLayoutEntryError::StorageTextureReadWrite,
                            });
                        }
                        _ => (),
                    }
                    (
                        Some(
                            wgt::Features::TEXTURE_BINDING_ARRAY
                                | wgt::Features::STORAGE_RESOURCE_BINDING_ARRAY,
                        ),
                        match access {
                            wgt::StorageTextureAccess::WriteOnly => WritableStorage::Yes,
                            wgt::StorageTextureAccess::ReadOnly => {
                                required_features |=
                                    wgt::Features::TEXTURE_ADAPTER_SPECIFIC_FORMAT_FEATURES;
                                WritableStorage::No
                            }
                            wgt::StorageTextureAccess::ReadWrite => {
                                required_features |=
                                    wgt::Features::TEXTURE_ADAPTER_SPECIFIC_FORMAT_FEATURES;
                                WritableStorage::Yes
                            }
                        },
                    )
                }
            };

            // Validate the count parameter
            if entry.count.is_some() {
                required_features |= array_feature
                    .ok_or(binding_model::BindGroupLayoutEntryError::ArrayUnsupported)
                    .map_err(|error| binding_model::CreateBindGroupLayoutError::Entry {
                        binding: entry.binding,
                        error,
                    })?;
            }

            if entry.visibility.contains_invalid_bits() {
                return Err(
                    binding_model::CreateBindGroupLayoutError::InvalidVisibility(entry.visibility),
                );
            }

            if entry.visibility.contains(wgt::ShaderStages::VERTEX) {
                if writable_storage == WritableStorage::Yes {
                    required_features |= wgt::Features::VERTEX_WRITABLE_STORAGE;
                }
                if let Bt::Buffer {
                    ty: wgt::BufferBindingType::Storage { .. },
                    ..
                } = entry.ty
                {
                    required_downlevel_flags |= wgt::DownlevelFlags::VERTEX_STORAGE;
                }
            }
            if writable_storage == WritableStorage::Yes
                && entry.visibility.contains(wgt::ShaderStages::FRAGMENT)
            {
                required_downlevel_flags |= wgt::DownlevelFlags::FRAGMENT_WRITABLE_STORAGE;
            }

            self.require_features(required_features)
                .map_err(binding_model::BindGroupLayoutEntryError::MissingFeatures)
                .map_err(|error| binding_model::CreateBindGroupLayoutError::Entry {
                    binding: entry.binding,
                    error,
                })?;
            self.require_downlevel_flags(required_downlevel_flags)
                .map_err(binding_model::BindGroupLayoutEntryError::MissingDownlevelFlags)
                .map_err(|error| binding_model::CreateBindGroupLayoutError::Entry {
                    binding: entry.binding,
                    error,
                })?;
        }

        let bgl_flags = conv::bind_group_layout_flags(self.features);

        let mut hal_bindings = entry_map.values().cloned().collect::<Vec<_>>();
        hal_bindings.sort_by_key(|b| b.binding);
        let hal_desc = hal::BindGroupLayoutDescriptor {
            label,
            flags: bgl_flags,
            entries: &hal_bindings,
        };
        let raw = unsafe {
            self.raw
                .as_ref()
                .unwrap()
                .create_bind_group_layout(&hal_desc)
                .map_err(DeviceError::from)?
        };

        let mut count_validator = binding_model::BindingTypeMaxCountValidator::default();
        for entry in entry_map.values() {
            count_validator.add_binding(entry);
        }
        // If a single bind group layout violates limits, the pipeline layout is
        // definitely going to violate limits too, lets catch it now.
        count_validator
            .validate(&self.limits)
            .map_err(binding_model::CreateBindGroupLayoutError::TooManyBindings)?;

        Ok(binding_model::BindGroupLayout {
            raw: Some(raw),
            device: self.clone(),
            count_validator,
            entries: entry_map,
            info: ResourceInfo::new(label.unwrap_or("<BindGroupLayoyt>")),
            #[cfg(debug_assertions)]
            label: label.unwrap_or("").to_string(),
        })
    }

    pub(crate) fn create_buffer_binding<'a>(
        bb: &binding_model::BufferBinding,
        binding: u32,
        decl: &wgt::BindGroupLayoutEntry,
        used_buffer_ranges: &mut Vec<BufferInitTrackerAction>,
        dynamic_binding_info: &mut Vec<binding_model::BindGroupDynamicBindingData>,
        late_buffer_binding_sizes: &mut FastHashMap<u32, wgt::BufferSize>,
        used: &mut BindGroupStates<A>,
        storage: &'a Storage<Buffer<A>, id::BufferId>,
        limits: &wgt::Limits,
    ) -> Result<hal::BufferBinding<'a, A>, binding_model::CreateBindGroupError> {
        use crate::binding_model::CreateBindGroupError as Error;

        let (binding_ty, dynamic, min_size) = match decl.ty {
            wgt::BindingType::Buffer {
                ty,
                has_dynamic_offset,
                min_binding_size,
            } => (ty, has_dynamic_offset, min_binding_size),
            _ => {
                return Err(Error::WrongBindingType {
                    binding,
                    actual: decl.ty,
                    expected: "UniformBuffer, StorageBuffer or ReadonlyStorageBuffer",
                })
            }
        };
        let (pub_usage, internal_use, range_limit) = match binding_ty {
            wgt::BufferBindingType::Uniform => (
                wgt::BufferUsages::UNIFORM,
                hal::BufferUses::UNIFORM,
                limits.max_uniform_buffer_binding_size,
            ),
            wgt::BufferBindingType::Storage { read_only } => (
                wgt::BufferUsages::STORAGE,
                if read_only {
                    hal::BufferUses::STORAGE_READ
                } else {
                    hal::BufferUses::STORAGE_READ_WRITE
                },
                limits.max_storage_buffer_binding_size,
            ),
        };

        let (align, align_limit_name) =
            binding_model::buffer_binding_type_alignment(limits, binding_ty);
        if bb.offset % align as u64 != 0 {
            return Err(Error::UnalignedBufferOffset(
                bb.offset,
                align_limit_name,
                align,
            ));
        }

        let buffer = used
            .buffers
            .add_single(storage, bb.buffer_id, internal_use)
            .ok_or(Error::InvalidBuffer(bb.buffer_id))?;
        check_buffer_usage(buffer.usage, pub_usage)?;
        let raw_buffer = buffer
            .raw
            .as_ref()
            .ok_or(Error::InvalidBuffer(bb.buffer_id))?;

        let (bind_size, bind_end) = match bb.size {
            Some(size) => {
                let end = bb.offset + size.get();
                if end > buffer.size {
                    return Err(Error::BindingRangeTooLarge {
                        buffer: bb.buffer_id,
                        range: bb.offset..end,
                        size: buffer.size,
                    });
                }
                (size.get(), end)
            }
            None => (buffer.size - bb.offset, buffer.size),
        };

        if bind_size > range_limit as u64 {
            return Err(Error::BufferRangeTooLarge {
                binding,
                given: bind_size as u32,
                limit: range_limit,
            });
        }

        // Record binding info for validating dynamic offsets
        if dynamic {
            dynamic_binding_info.push(binding_model::BindGroupDynamicBindingData {
                binding_idx: binding,
                buffer_size: buffer.size,
                binding_range: bb.offset..bind_end,
                maximum_dynamic_offset: buffer.size - bind_end,
                binding_type: binding_ty,
            });
        }

        if let Some(non_zero) = min_size {
            let min_size = non_zero.get();
            if min_size > bind_size {
                return Err(Error::BindingSizeTooSmall {
                    buffer: bb.buffer_id,
                    actual: bind_size,
                    min: min_size,
                });
            }
        } else {
            let late_size =
                wgt::BufferSize::new(bind_size).ok_or(Error::BindingZeroSize(bb.buffer_id))?;
            late_buffer_binding_sizes.insert(binding, late_size);
        }

        assert_eq!(bb.offset % wgt::COPY_BUFFER_ALIGNMENT, 0);
        used_buffer_ranges.extend(buffer.initialization_status.read().create_action(
            bb.buffer_id,
            bb.offset..bb.offset + bind_size,
            MemoryInitKind::NeedsInitializedMemory,
        ));

        Ok(hal::BufferBinding {
            buffer: raw_buffer,
            offset: bb.offset,
            size: bb.size,
        })
    }

    pub(crate) fn create_texture_binding(
        view: &TextureView<A>,
        texture_guard: &Storage<Texture<A>, id::TextureId>,
        internal_use: hal::TextureUses,
        pub_usage: wgt::TextureUsages,
        used: &mut BindGroupStates<A>,
        used_texture_ranges: &mut Vec<TextureInitTrackerAction>,
    ) -> Result<(), binding_model::CreateBindGroupError> {
        // Careful here: the texture may no longer have its own ref count,
        // if it was deleted by the user.
        let texture = used
            .textures
            .add_single(
                texture_guard,
                view.parent_id.0,
                Some(view.selector.clone()),
                internal_use,
            )
            .ok_or(binding_model::CreateBindGroupError::InvalidTexture(
                view.parent_id.0,
            ))?;
        check_texture_usage(texture.desc.usage, pub_usage)?;

        used_texture_ranges.push(TextureInitTrackerAction {
            id: view.parent_id.0,
            range: TextureInitRange {
                mip_range: view.desc.range.mip_range(texture.desc.mip_level_count),
                layer_range: view
                    .desc
                    .range
                    .layer_range(texture.desc.array_layer_count()),
            },
            kind: MemoryInitKind::NeedsInitializedMemory,
        });

        Ok(())
    }

    pub(crate) fn create_bind_group<G: GlobalIdentityHandlerFactory>(
        self: &Arc<Self>,
        layout: &binding_model::BindGroupLayout<A>,
        desc: &binding_model::BindGroupDescriptor,
        hub: &Hub<A, G>,
    ) -> Result<binding_model::BindGroup<A>, binding_model::CreateBindGroupError> {
        use crate::binding_model::{BindingResource as Br, CreateBindGroupError as Error};
        {
            // Check that the number of entries in the descriptor matches
            // the number of entries in the layout.
            let actual = desc.entries.len();
            let expected = layout.entries.len();
            if actual != expected {
                return Err(Error::BindingsNumMismatch { expected, actual });
            }
        }

        // TODO: arrayvec/smallvec, or re-use allocations
        // Record binding info for dynamic offset validation
        let mut dynamic_binding_info = Vec::new();
        // Map of binding -> shader reflected size
        //Note: we can't collect into a vector right away because
        // it needs to be in BGL iteration order, not BG entry order.
        let mut late_buffer_binding_sizes = FastHashMap::default();
        // fill out the descriptors
        let mut used = BindGroupStates::new();

        let buffer_guard = hub.buffers.read();
        let texture_guard = hub.textures.read();
        let texture_view_guard = hub.texture_views.read();
        let sampler_guard = hub.samplers.read();

        let mut used_buffer_ranges = Vec::new();
        let mut used_texture_ranges = Vec::new();
        let mut hal_entries = Vec::with_capacity(desc.entries.len());
        let mut hal_buffers = Vec::new();
        let mut hal_samplers = Vec::new();
        let mut hal_textures = Vec::new();
        for entry in desc.entries.iter() {
            let binding = entry.binding;
            // Find the corresponding declaration in the layout
            let decl = layout
                .entries
                .get(&binding)
                .ok_or(Error::MissingBindingDeclaration(binding))?;
            let (res_index, count) = match entry.resource {
                Br::Buffer(ref bb) => {
                    let bb = Self::create_buffer_binding(
                        bb,
                        binding,
                        decl,
                        &mut used_buffer_ranges,
                        &mut dynamic_binding_info,
                        &mut late_buffer_binding_sizes,
                        &mut used,
                        &*buffer_guard,
                        &self.limits,
                    )?;

                    let res_index = hal_buffers.len();
                    hal_buffers.push(bb);
                    (res_index, 1)
                }
                Br::BufferArray(ref bindings_array) => {
                    let num_bindings = bindings_array.len();
                    Self::check_array_binding(self.features, decl.count, num_bindings)?;

                    let res_index = hal_buffers.len();
                    for bb in bindings_array.iter() {
                        let bb = Self::create_buffer_binding(
                            bb,
                            binding,
                            decl,
                            &mut used_buffer_ranges,
                            &mut dynamic_binding_info,
                            &mut late_buffer_binding_sizes,
                            &mut used,
                            &*buffer_guard,
                            &self.limits,
                        )?;
                        hal_buffers.push(bb);
                    }
                    (res_index, num_bindings)
                }
                Br::Sampler(id) => {
                    match decl.ty {
                        wgt::BindingType::Sampler(ty) => {
                            let sampler = used
                                .samplers
                                .add_single(&*sampler_guard, id)
                                .ok_or(Error::InvalidSampler(id))?;

                            // Allowed sampler values for filtering and comparison
                            let (allowed_filtering, allowed_comparison) = match ty {
                                wgt::SamplerBindingType::Filtering => (None, false),
                                wgt::SamplerBindingType::NonFiltering => (Some(false), false),
                                wgt::SamplerBindingType::Comparison => (None, true),
                            };

                            if let Some(allowed_filtering) = allowed_filtering {
                                if allowed_filtering != sampler.filtering {
                                    return Err(Error::WrongSamplerFiltering {
                                        binding,
                                        layout_flt: allowed_filtering,
                                        sampler_flt: sampler.filtering,
                                    });
                                }
                            }

                            if allowed_comparison != sampler.comparison {
                                return Err(Error::WrongSamplerComparison {
                                    binding,
                                    layout_cmp: allowed_comparison,
                                    sampler_cmp: sampler.comparison,
                                });
                            }

                            let res_index = hal_samplers.len();
                            hal_samplers.push(sampler.raw());
                            (res_index, 1)
                        }
                        _ => {
                            return Err(Error::WrongBindingType {
                                binding,
                                actual: decl.ty,
                                expected: "Sampler",
                            })
                        }
                    }
                }
                Br::SamplerArray(ref bindings_array) => {
                    let num_bindings = bindings_array.len();
                    Self::check_array_binding(self.features, decl.count, num_bindings)?;

                    let res_index = hal_samplers.len();
                    for &id in bindings_array.iter() {
                        let sampler = used
                            .samplers
                            .add_single(&*sampler_guard, id)
                            .ok_or(Error::InvalidSampler(id))?;
                        hal_samplers.push(sampler.raw());
                    }

                    (res_index, num_bindings)
                }
                Br::TextureView(id) => {
                    let view = used
                        .views
                        .add_single(&*texture_view_guard, id)
                        .ok_or(Error::InvalidTextureView(id))?;
                    let (pub_usage, internal_use) = Self::texture_use_parameters(
                        binding,
                        decl,
                        view,
                        "SampledTexture, ReadonlyStorageTexture or WriteonlyStorageTexture",
                    )?;
                    Self::create_texture_binding(
                        view,
                        &texture_guard,
                        internal_use,
                        pub_usage,
                        &mut used,
                        &mut used_texture_ranges,
                    )?;
                    let res_index = hal_textures.len();
                    hal_textures.push(hal::TextureBinding {
                        view: view.raw(),
                        usage: internal_use,
                    });
                    (res_index, 1)
                }
                Br::TextureViewArray(ref bindings_array) => {
                    let num_bindings = bindings_array.len();
                    Self::check_array_binding(self.features, decl.count, num_bindings)?;

                    let res_index = hal_textures.len();
                    for &id in bindings_array.iter() {
                        let view = used
                            .views
                            .add_single(&*texture_view_guard, id)
                            .ok_or(Error::InvalidTextureView(id))?;
                        let (pub_usage, internal_use) =
                            Self::texture_use_parameters(binding, decl, view,
                                                         "SampledTextureArray, ReadonlyStorageTextureArray or WriteonlyStorageTextureArray")?;
                        Self::create_texture_binding(
                            view,
                            &texture_guard,
                            internal_use,
                            pub_usage,
                            &mut used,
                            &mut used_texture_ranges,
                        )?;
                        hal_textures.push(hal::TextureBinding {
                            view: view.raw(),
                            usage: internal_use,
                        });
                    }

                    (res_index, num_bindings)
                }
            };

            hal_entries.push(hal::BindGroupEntry {
                binding,
                resource_index: res_index as u32,
                count: count as u32,
            });
        }

        used.optimize();

        hal_entries.sort_by_key(|entry| entry.binding);
        for (a, b) in hal_entries.iter().zip(hal_entries.iter().skip(1)) {
            if a.binding == b.binding {
                return Err(Error::DuplicateBinding(a.binding));
            }
        }
        let hal_desc = hal::BindGroupDescriptor {
            label: desc.label.borrow_option(),
            layout: layout.raw(),
            entries: &hal_entries,
            buffers: &hal_buffers,
            samplers: &hal_samplers,
            textures: &hal_textures,
        };
        let raw = unsafe {
            self.raw
                .as_ref()
                .unwrap()
                .create_bind_group(&hal_desc)
                .map_err(DeviceError::from)?
        };

        Ok(binding_model::BindGroup {
            raw: Some(raw),
            device: self.clone(),
            layout_id: id::Valid(desc.layout),
            info: ResourceInfo::new(desc.label.borrow_or_default()),
            used,
            used_buffer_ranges,
            used_texture_ranges,
            dynamic_binding_info,
            // collect in the order of BGL iteration
            late_buffer_binding_sizes: layout
                .entries
                .keys()
                .flat_map(|binding| late_buffer_binding_sizes.get(binding).cloned())
                .collect(),
        })
    }

    pub(crate) fn check_array_binding(
        features: wgt::Features,
        count: Option<NonZeroU32>,
        num_bindings: usize,
    ) -> Result<(), super::binding_model::CreateBindGroupError> {
        use super::binding_model::CreateBindGroupError as Error;

        if let Some(count) = count {
            let count = count.get() as usize;
            if count < num_bindings {
                return Err(Error::BindingArrayPartialLengthMismatch {
                    actual: num_bindings,
                    expected: count,
                });
            }
            if count != num_bindings
                && !features.contains(wgt::Features::PARTIALLY_BOUND_BINDING_ARRAY)
            {
                return Err(Error::BindingArrayLengthMismatch {
                    actual: num_bindings,
                    expected: count,
                });
            }
            if num_bindings == 0 {
                return Err(Error::BindingArrayZeroLength);
            }
        } else {
            return Err(Error::SingleBindingExpected);
        };

        Ok(())
    }

    pub(crate) fn texture_use_parameters(
        binding: u32,
        decl: &wgt::BindGroupLayoutEntry,
        view: &TextureView<A>,
        expected: &'static str,
    ) -> Result<(wgt::TextureUsages, hal::TextureUses), binding_model::CreateBindGroupError> {
        use crate::binding_model::CreateBindGroupError as Error;
        if view
            .desc
            .aspects()
            .contains(hal::FormatAspects::DEPTH | hal::FormatAspects::STENCIL)
        {
            return Err(Error::DepthStencilAspect);
        }
        match decl.ty {
            wgt::BindingType::Texture {
                sample_type,
                view_dimension,
                multisampled,
            } => {
                use wgt::TextureSampleType as Tst;
                if multisampled != (view.samples != 1) {
                    return Err(Error::InvalidTextureMultisample {
                        binding,
                        layout_multisampled: multisampled,
                        view_samples: view.samples,
                    });
                }
                let compat_sample_type = view
                    .desc
                    .format
                    .sample_type(Some(view.desc.range.aspect))
                    .unwrap();
                match (sample_type, compat_sample_type) {
                    (Tst::Uint, Tst::Uint) |
                    (Tst::Sint, Tst::Sint) |
                    (Tst::Depth, Tst::Depth) |
                    // if we expect non-filterable, accept anything float
                    (Tst::Float { filterable: false }, Tst::Float { .. }) |
                    // if we expect filterable, require it
                    (Tst::Float { filterable: true }, Tst::Float { filterable: true }) |
                    // if we expect non-filterable, also accept depth
                    (Tst::Float { filterable: false }, Tst::Depth) => {}
                    // if we expect filterable, also accept Float that is defined as
                    // unfilterable if filterable feature is explicitly enabled (only hit
                    // if wgt::Features::TEXTURE_ADAPTER_SPECIFIC_FORMAT_FEATURES is
                    // enabled)
                    (Tst::Float { filterable: true }, Tst::Float { .. }) if view.format_features.flags.contains(wgt::TextureFormatFeatureFlags::FILTERABLE) => {}
                    _ => {
                        return Err(Error::InvalidTextureSampleType {
                            binding,
                            layout_sample_type: sample_type,
                            view_format: view.desc.format,
                        })
                    }
                }
                if view_dimension != view.desc.dimension {
                    return Err(Error::InvalidTextureDimension {
                        binding,
                        layout_dimension: view_dimension,
                        view_dimension: view.desc.dimension,
                    });
                }
                Ok((
                    wgt::TextureUsages::TEXTURE_BINDING,
                    hal::TextureUses::RESOURCE,
                ))
            }
            wgt::BindingType::StorageTexture {
                access,
                format,
                view_dimension,
            } => {
                if format != view.desc.format {
                    return Err(Error::InvalidStorageTextureFormat {
                        binding,
                        layout_format: format,
                        view_format: view.desc.format,
                    });
                }
                if view_dimension != view.desc.dimension {
                    return Err(Error::InvalidTextureDimension {
                        binding,
                        layout_dimension: view_dimension,
                        view_dimension: view.desc.dimension,
                    });
                }

                let mip_level_count = view.selector.mips.end - view.selector.mips.start;
                if mip_level_count != 1 {
                    return Err(Error::InvalidStorageTextureMipLevelCount {
                        binding,
                        mip_level_count,
                    });
                }

                let internal_use = match access {
                    wgt::StorageTextureAccess::WriteOnly => hal::TextureUses::STORAGE_READ_WRITE,
                    wgt::StorageTextureAccess::ReadOnly => {
                        if !view
                            .format_features
                            .flags
                            .contains(wgt::TextureFormatFeatureFlags::STORAGE_READ_WRITE)
                        {
                            return Err(Error::StorageReadNotSupported(view.desc.format));
                        }
                        hal::TextureUses::STORAGE_READ
                    }
                    wgt::StorageTextureAccess::ReadWrite => {
                        if !view
                            .format_features
                            .flags
                            .contains(wgt::TextureFormatFeatureFlags::STORAGE_READ_WRITE)
                        {
                            return Err(Error::StorageReadNotSupported(view.desc.format));
                        }

                        hal::TextureUses::STORAGE_READ_WRITE
                    }
                };
                Ok((wgt::TextureUsages::STORAGE_BINDING, internal_use))
            }
            _ => Err(Error::WrongBindingType {
                binding,
                actual: decl.ty,
                expected,
            }),
        }
    }

    pub(crate) fn create_pipeline_layout(
        self: &Arc<Self>,
        desc: &binding_model::PipelineLayoutDescriptor,
        bgl_guard: &Storage<binding_model::BindGroupLayout<A>, id::BindGroupLayoutId>,
    ) -> Result<binding_model::PipelineLayout<A>, binding_model::CreatePipelineLayoutError> {
        use crate::binding_model::CreatePipelineLayoutError as Error;

        let bind_group_layouts_count = desc.bind_group_layouts.len();
        let device_max_bind_groups = self.limits.max_bind_groups as usize;
        if bind_group_layouts_count > device_max_bind_groups {
            return Err(Error::TooManyGroups {
                actual: bind_group_layouts_count,
                max: device_max_bind_groups,
            });
        }

        if !desc.push_constant_ranges.is_empty() {
            self.require_features(wgt::Features::PUSH_CONSTANTS)?;
        }

        let mut used_stages = wgt::ShaderStages::empty();
        for (index, pc) in desc.push_constant_ranges.iter().enumerate() {
            if pc.stages.intersects(used_stages) {
                return Err(Error::MoreThanOnePushConstantRangePerStage {
                    index,
                    provided: pc.stages,
                    intersected: pc.stages & used_stages,
                });
            }
            used_stages |= pc.stages;

            let device_max_pc_size = self.limits.max_push_constant_size;
            if device_max_pc_size < pc.range.end {
                return Err(Error::PushConstantRangeTooLarge {
                    index,
                    range: pc.range.clone(),
                    max: device_max_pc_size,
                });
            }

            if pc.range.start % wgt::PUSH_CONSTANT_ALIGNMENT != 0 {
                return Err(Error::MisalignedPushConstantRange {
                    index,
                    bound: pc.range.start,
                });
            }
            if pc.range.end % wgt::PUSH_CONSTANT_ALIGNMENT != 0 {
                return Err(Error::MisalignedPushConstantRange {
                    index,
                    bound: pc.range.end,
                });
            }
        }

        let mut count_validator = binding_model::BindingTypeMaxCountValidator::default();

        // validate total resource counts
        for &id in desc.bind_group_layouts.iter() {
            let bind_group_layout = bgl_guard
                .get(id)
                .map_err(|_| Error::InvalidBindGroupLayout(id))?;
            count_validator.merge(&bind_group_layout.count_validator);
        }
        count_validator
            .validate(&self.limits)
            .map_err(Error::TooManyBindings)?;

        let bgl_vec = desc
            .bind_group_layouts
            .iter()
            .map(|&id| bgl_guard.get(id).unwrap().raw())
            .collect::<Vec<_>>();
        let hal_desc = hal::PipelineLayoutDescriptor {
            label: desc.label.borrow_option(),
            flags: hal::PipelineLayoutFlags::BASE_VERTEX_INSTANCE,
            bind_group_layouts: &bgl_vec,
            push_constant_ranges: desc.push_constant_ranges.as_ref(),
        };

        let raw = unsafe {
            self.raw
                .as_ref()
                .unwrap()
                .create_pipeline_layout(&hal_desc)
                .map_err(DeviceError::from)?
        };

        Ok(binding_model::PipelineLayout {
            raw: Some(raw),
            device: self.clone(),
            info: ResourceInfo::new(desc.label.borrow_or_default()),
            bind_group_layout_ids: desc
                .bind_group_layouts
                .iter()
                .map(|&id| id::Valid(id))
                .collect(),
            push_constant_ranges: desc.push_constant_ranges.iter().cloned().collect(),
        })
    }

    //TODO: refactor this. It's the only method of `Device` that registers new objects
    // (the pipeline layout).
    pub(crate) fn derive_pipeline_layout(
        self: &Arc<Self>,
        implicit_context: Option<ImplicitPipelineContext>,
        mut derived_group_layouts: ArrayVec<binding_model::BindEntryMap, { hal::MAX_BIND_GROUPS }>,
        bgl_guard: &mut Storage<binding_model::BindGroupLayout<A>, id::BindGroupLayoutId>,
        pipeline_layout_guard: &mut Storage<binding_model::PipelineLayout<A>, id::PipelineLayoutId>,
    ) -> Result<id::PipelineLayoutId, pipeline::ImplicitLayoutError> {
        while derived_group_layouts
            .last()
            .map_or(false, |map| map.is_empty())
        {
            derived_group_layouts.pop();
        }
        let mut ids = implicit_context.ok_or(pipeline::ImplicitLayoutError::MissingIds(0))?;
        let group_count = derived_group_layouts.len();
        if ids.group_ids.len() < group_count {
            log::error!(
                "Not enough bind group IDs ({}) specified for the implicit layout ({})",
                ids.group_ids.len(),
                derived_group_layouts.len()
            );
            return Err(pipeline::ImplicitLayoutError::MissingIds(group_count as _));
        }

        for (bgl_id, map) in ids.group_ids.iter_mut().zip(derived_group_layouts) {
            match Device::deduplicate_bind_group_layout(self.info.id().0, &map, bgl_guard) {
                Some(dedup_id) => {
                    *bgl_id = dedup_id;
                }
                None => {
                    let bgl = self.create_bind_group_layout(None, map)?;
                    bgl_guard.force_replace(*bgl_id, bgl);
                }
            };
        }

        let layout_desc = binding_model::PipelineLayoutDescriptor {
            label: None,
            bind_group_layouts: Cow::Borrowed(&ids.group_ids[..group_count]),
            push_constant_ranges: Cow::Borrowed(&[]), //TODO?
        };
        let layout = self.create_pipeline_layout(&layout_desc, bgl_guard)?;
        pipeline_layout_guard.force_replace(ids.root_id, layout);
        Ok(ids.root_id)
    }

    pub(crate) fn create_compute_pipeline<G: GlobalIdentityHandlerFactory>(
        self: &Arc<Self>,
        desc: &pipeline::ComputePipelineDescriptor,
        implicit_context: Option<ImplicitPipelineContext>,
        hub: &Hub<A, G>,
    ) -> Result<pipeline::ComputePipeline<A>, pipeline::CreateComputePipelineError> {
        //TODO: only lock mutable if the layout is derived
        let mut pipeline_layout_guard = hub.pipeline_layouts.write();
        let mut bgl_guard = hub.bind_group_layouts.write();

        // This has to be done first, or otherwise the IDs may be pointing to entries
        // that are not even in the storage.
        if let Some(ref ids) = implicit_context {
            pipeline_layout_guard.insert_error(ids.root_id, IMPLICIT_FAILURE);
            for &bgl_id in ids.group_ids.iter() {
                bgl_guard.insert_error(bgl_id, IMPLICIT_FAILURE);
            }
        }

        self.require_downlevel_flags(wgt::DownlevelFlags::COMPUTE_SHADERS)?;

        let mut derived_group_layouts =
            ArrayVec::<binding_model::BindEntryMap, { hal::MAX_BIND_GROUPS }>::new();
        let mut shader_binding_sizes = FastHashMap::default();

        let io = validation::StageIo::default();

        let shader_module = hub
            .shader_modules
            .get(desc.stage.module)
            .map_err(|_| validation::StageError::InvalidModule)?;

        {
            let flag = wgt::ShaderStages::COMPUTE;
            let provided_layouts = match desc.layout {
                Some(pipeline_layout_id) => Some(Device::get_introspection_bind_group_layouts(
                    pipeline_layout_guard
                        .get(pipeline_layout_id)
                        .as_ref()
                        .map_err(|_| pipeline::CreateComputePipelineError::InvalidLayout)?,
                    &*bgl_guard,
                )),
                None => {
                    for _ in 0..self.limits.max_bind_groups {
                        derived_group_layouts.push(binding_model::BindEntryMap::default());
                    }
                    None
                }
            };
            if let Some(ref interface) = shader_module.interface {
                let _ = interface.check_stage(
                    provided_layouts.as_ref().map(|p| p.as_slice()),
                    &mut derived_group_layouts,
                    &mut shader_binding_sizes,
                    &desc.stage.entry_point,
                    flag,
                    io,
                    None,
                )?;
            }
        }

        let pipeline_layout_id = match desc.layout {
            Some(id) => id,
            None => self.derive_pipeline_layout(
                implicit_context,
                derived_group_layouts,
                &mut *bgl_guard,
                &mut *pipeline_layout_guard,
            )?,
        };
        let layout = pipeline_layout_guard
            .get(pipeline_layout_id)
            .map_err(|_| pipeline::CreateComputePipelineError::InvalidLayout)?;

        let late_sized_buffer_groups =
            Device::make_late_sized_buffer_groups(&shader_binding_sizes, layout, &*bgl_guard);

        let pipeline_desc = hal::ComputePipelineDescriptor {
            label: desc.label.borrow_option(),
            layout: layout.raw(),
            stage: hal::ProgrammableStage {
                entry_point: desc.stage.entry_point.as_ref(),
                module: shader_module.raw(),
            },
        };

        let raw = unsafe {
            self.raw
                .as_ref()
                .unwrap()
                .create_compute_pipeline(&pipeline_desc)
        }
        .map_err(|err| match err {
            hal::PipelineError::Device(error) => {
                pipeline::CreateComputePipelineError::Device(error.into())
            }
            hal::PipelineError::Linkage(_stages, msg) => {
                pipeline::CreateComputePipelineError::Internal(msg)
            }
            hal::PipelineError::EntryPoint(_stage) => {
                pipeline::CreateComputePipelineError::Internal(EP_FAILURE.to_string())
            }
        })?;

        let pipeline = pipeline::ComputePipeline {
            raw: Some(raw),
            layout_id: id::Valid(pipeline_layout_id),
            device: self.clone(),
            late_sized_buffer_groups,
            info: ResourceInfo::new(desc.label.borrow_or_default()),
        };
        Ok(pipeline)
    }

    pub(crate) fn create_render_pipeline<G: GlobalIdentityHandlerFactory>(
        self: &Arc<Self>,
        adapter: &Adapter<A>,
        desc: &pipeline::RenderPipelineDescriptor,
        implicit_context: Option<ImplicitPipelineContext>,
        hub: &Hub<A, G>,
    ) -> Result<pipeline::RenderPipeline<A>, pipeline::CreateRenderPipelineError> {
        use wgt::TextureFormatFeatureFlags as Tfff;

        //TODO: only lock mutable if the layout is derived
        let mut pipeline_layout_guard = hub.pipeline_layouts.write();
        let mut bgl_guard = hub.bind_group_layouts.write();

        // This has to be done first, or otherwise the IDs may be pointing to entries
        // that are not even in the storage.
        if let Some(ref ids) = implicit_context {
            pipeline_layout_guard.insert_error(ids.root_id, IMPLICIT_FAILURE);
            for &bgl_id in ids.group_ids.iter() {
                bgl_guard.insert_error(bgl_id, IMPLICIT_FAILURE);
            }
        }

        let mut derived_group_layouts =
            ArrayVec::<binding_model::BindEntryMap, { hal::MAX_BIND_GROUPS }>::new();
        let mut shader_binding_sizes = FastHashMap::default();

        let num_attachments = desc.fragment.as_ref().map(|f| f.targets.len()).unwrap_or(0);
        if num_attachments > hal::MAX_COLOR_ATTACHMENTS {
            return Err(pipeline::CreateRenderPipelineError::ColorAttachment(
                command::ColorAttachmentError::TooMany {
                    given: num_attachments,
                    limit: hal::MAX_COLOR_ATTACHMENTS,
                },
            ));
        }

        let color_targets = desc
            .fragment
            .as_ref()
            .map_or(&[][..], |fragment| &fragment.targets);
        let depth_stencil_state = desc.depth_stencil.as_ref();

        let cts: ArrayVec<_, { hal::MAX_COLOR_ATTACHMENTS }> =
            color_targets.iter().filter_map(|x| x.as_ref()).collect();
        if !cts.is_empty() && {
            let first = &cts[0];
            cts[1..]
                .iter()
                .any(|ct| ct.write_mask != first.write_mask || ct.blend != first.blend)
        } {
            log::debug!("Color targets: {:?}", color_targets);
            self.require_downlevel_flags(wgt::DownlevelFlags::INDEPENDENT_BLEND)?;
        }

        let mut io = validation::StageIo::default();
        let mut validated_stages = wgt::ShaderStages::empty();

        let mut vertex_steps = Vec::with_capacity(desc.vertex.buffers.len());
        let mut vertex_buffers = Vec::with_capacity(desc.vertex.buffers.len());
        let mut total_attributes = 0;
        for (i, vb_state) in desc.vertex.buffers.iter().enumerate() {
            vertex_steps.push(pipeline::VertexStep {
                stride: vb_state.array_stride,
                mode: vb_state.step_mode,
            });
            if vb_state.attributes.is_empty() {
                continue;
            }
            if vb_state.array_stride > self.limits.max_vertex_buffer_array_stride as u64 {
                return Err(pipeline::CreateRenderPipelineError::VertexStrideTooLarge {
                    index: i as u32,
                    given: vb_state.array_stride as u32,
                    limit: self.limits.max_vertex_buffer_array_stride,
                });
            }
            if vb_state.array_stride % wgt::VERTEX_STRIDE_ALIGNMENT != 0 {
                return Err(pipeline::CreateRenderPipelineError::UnalignedVertexStride {
                    index: i as u32,
                    stride: vb_state.array_stride,
                });
            }
            vertex_buffers.push(hal::VertexBufferLayout {
                array_stride: vb_state.array_stride,
                step_mode: vb_state.step_mode,
                attributes: vb_state.attributes.as_ref(),
            });

            for attribute in vb_state.attributes.iter() {
                if attribute.offset >= 0x10000000 {
                    return Err(
                        pipeline::CreateRenderPipelineError::InvalidVertexAttributeOffset {
                            location: attribute.shader_location,
                            offset: attribute.offset,
                        },
                    );
                }

                if let wgt::VertexFormat::Float64
                | wgt::VertexFormat::Float64x2
                | wgt::VertexFormat::Float64x3
                | wgt::VertexFormat::Float64x4 = attribute.format
                {
                    self.require_features(wgt::Features::VERTEX_ATTRIBUTE_64BIT)?;
                }

                let previous = io.insert(
                    attribute.shader_location,
                    validation::InterfaceVar::vertex_attribute(attribute.format),
                );

                if previous.is_some() {
                    return Err(pipeline::CreateRenderPipelineError::ShaderLocationClash(
                        attribute.shader_location,
                    ));
                }
            }
            total_attributes += vb_state.attributes.len();
        }

        if vertex_buffers.len() > self.limits.max_vertex_buffers as usize {
            return Err(pipeline::CreateRenderPipelineError::TooManyVertexBuffers {
                given: vertex_buffers.len() as u32,
                limit: self.limits.max_vertex_buffers,
            });
        }
        if total_attributes > self.limits.max_vertex_attributes as usize {
            return Err(
                pipeline::CreateRenderPipelineError::TooManyVertexAttributes {
                    given: total_attributes as u32,
                    limit: self.limits.max_vertex_attributes,
                },
            );
        }

        if desc.primitive.strip_index_format.is_some() && !desc.primitive.topology.is_strip() {
            return Err(
                pipeline::CreateRenderPipelineError::StripIndexFormatForNonStripTopology {
                    strip_index_format: desc.primitive.strip_index_format,
                    topology: desc.primitive.topology,
                },
            );
        }

        if desc.primitive.unclipped_depth {
            self.require_features(wgt::Features::DEPTH_CLIP_CONTROL)?;
        }

        if desc.primitive.polygon_mode == wgt::PolygonMode::Line {
            self.require_features(wgt::Features::POLYGON_MODE_LINE)?;
        }
        if desc.primitive.polygon_mode == wgt::PolygonMode::Point {
            self.require_features(wgt::Features::POLYGON_MODE_POINT)?;
        }

        if desc.primitive.conservative {
            self.require_features(wgt::Features::CONSERVATIVE_RASTERIZATION)?;
        }

        if desc.primitive.conservative && desc.primitive.polygon_mode != wgt::PolygonMode::Fill {
            return Err(
                pipeline::CreateRenderPipelineError::ConservativeRasterizationNonFillPolygonMode,
            );
        }

        for (i, cs) in color_targets.iter().enumerate() {
            if let Some(cs) = cs.as_ref() {
                let error = loop {
                    if cs.write_mask.contains_invalid_bits() {
                        break Some(pipeline::ColorStateError::InvalidWriteMask(cs.write_mask));
                    }

                    let format_features = self.describe_format_features(adapter, cs.format)?;
                    if !format_features
                        .allowed_usages
                        .contains(wgt::TextureUsages::RENDER_ATTACHMENT)
                    {
                        break Some(pipeline::ColorStateError::FormatNotRenderable(cs.format));
                    }
                    let blendable = format_features.flags.contains(Tfff::BLENDABLE);
                    let filterable = format_features.flags.contains(Tfff::FILTERABLE);
                    let adapter_specific = self
                        .features
                        .contains(wgt::Features::TEXTURE_ADAPTER_SPECIFIC_FORMAT_FEATURES);
                    // according to WebGPU specifications the texture needs to be
                    // [`TextureFormatFeatureFlags::FILTERABLE`] if blending is set - use
                    // [`Features::TEXTURE_ADAPTER_SPECIFIC_FORMAT_FEATURES`] to elude
                    // this limitation
                    if cs.blend.is_some() && (!blendable || (!filterable && !adapter_specific)) {
                        break Some(pipeline::ColorStateError::FormatNotBlendable(cs.format));
                    }
                    if !hal::FormatAspects::from(cs.format).contains(hal::FormatAspects::COLOR) {
                        break Some(pipeline::ColorStateError::FormatNotColor(cs.format));
                    }
                    if desc.multisample.count > 1
                        && !format_features
                            .flags
                            .sample_count_supported(desc.multisample.count)
                    {
                        break Some(pipeline::ColorStateError::FormatNotMultisampled(cs.format));
                    }

                    break None;
                };
                if let Some(e) = error {
                    return Err(pipeline::CreateRenderPipelineError::ColorState(i as u8, e));
                }
            }
        }

        if let Some(ds) = depth_stencil_state {
            let error = loop {
                let format_features = self.describe_format_features(adapter, ds.format)?;
                if !format_features
                    .allowed_usages
                    .contains(wgt::TextureUsages::RENDER_ATTACHMENT)
                {
                    break Some(pipeline::DepthStencilStateError::FormatNotRenderable(
                        ds.format,
                    ));
                }

                let aspect = hal::FormatAspects::from(ds.format);
                if ds.is_depth_enabled() && !aspect.contains(hal::FormatAspects::DEPTH) {
                    break Some(pipeline::DepthStencilStateError::FormatNotDepth(ds.format));
                }
                if ds.stencil.is_enabled() && !aspect.contains(hal::FormatAspects::STENCIL) {
                    break Some(pipeline::DepthStencilStateError::FormatNotStencil(
                        ds.format,
                    ));
                }
                if desc.multisample.count > 1
                    && !format_features
                        .flags
                        .sample_count_supported(desc.multisample.count)
                {
                    break Some(pipeline::DepthStencilStateError::FormatNotMultisampled(
                        ds.format,
                    ));
                }

                break None;
            };
            if let Some(e) = error {
                return Err(pipeline::CreateRenderPipelineError::DepthStencilState(e));
            }

            if ds.bias.clamp != 0.0 {
                self.require_downlevel_flags(wgt::DownlevelFlags::DEPTH_BIAS_CLAMP)?;
            }
        }

        if desc.layout.is_none() {
            for _ in 0..self.limits.max_bind_groups {
                derived_group_layouts.push(binding_model::BindEntryMap::default());
            }
        }

        let samples = {
            let sc = desc.multisample.count;
            if sc == 0 || sc > 32 || !conv::is_power_of_two_u32(sc) {
                return Err(pipeline::CreateRenderPipelineError::InvalidSampleCount(sc));
            }
            sc
        };

        let shader_module_guard = hub.shader_modules.read();

        let vertex_stage = {
            let stage = &desc.vertex.stage;
            let flag = wgt::ShaderStages::VERTEX;

            let shader_module = shader_module_guard.get(stage.module).map_err(|_| {
                pipeline::CreateRenderPipelineError::Stage {
                    stage: flag,
                    error: validation::StageError::InvalidModule,
                }
            })?;

            let provided_layouts = match desc.layout {
                Some(pipeline_layout_id) => {
                    let pipeline_layout = pipeline_layout_guard
                        .get(pipeline_layout_id)
                        .map_err(|_| pipeline::CreateRenderPipelineError::InvalidLayout)?;
                    Some(Device::get_introspection_bind_group_layouts(
                        pipeline_layout,
                        &*bgl_guard,
                    ))
                }
                None => None,
            };

            if let Some(ref interface) = shader_module.interface {
                io = interface
                    .check_stage(
                        provided_layouts.as_ref().map(|p| p.as_slice()),
                        &mut derived_group_layouts,
                        &mut shader_binding_sizes,
                        &stage.entry_point,
                        flag,
                        io,
                        desc.depth_stencil.as_ref().map(|d| d.depth_compare),
                    )
                    .map_err(|error| pipeline::CreateRenderPipelineError::Stage {
                        stage: flag,
                        error,
                    })?;
                validated_stages |= flag;
            }

            hal::ProgrammableStage {
                module: shader_module.raw(),
                entry_point: stage.entry_point.as_ref(),
            }
        };

        let fragment_stage = match desc.fragment {
            Some(ref fragment) => {
                let flag = wgt::ShaderStages::FRAGMENT;

                let shader_module =
                    shader_module_guard
                        .get(fragment.stage.module)
                        .map_err(|_| pipeline::CreateRenderPipelineError::Stage {
                            stage: flag,
                            error: validation::StageError::InvalidModule,
                        })?;

                let provided_layouts = match desc.layout {
                    Some(pipeline_layout_id) => Some(Device::get_introspection_bind_group_layouts(
                        pipeline_layout_guard
                            .get(pipeline_layout_id)
                            .as_ref()
                            .map_err(|_| pipeline::CreateRenderPipelineError::InvalidLayout)?,
                        &*bgl_guard,
                    )),
                    None => None,
                };

                if validated_stages == wgt::ShaderStages::VERTEX {
                    if let Some(ref interface) = shader_module.interface {
                        io = interface
                            .check_stage(
                                provided_layouts.as_ref().map(|p| p.as_slice()),
                                &mut derived_group_layouts,
                                &mut shader_binding_sizes,
                                &fragment.stage.entry_point,
                                flag,
                                io,
                                desc.depth_stencil.as_ref().map(|d| d.depth_compare),
                            )
                            .map_err(|error| pipeline::CreateRenderPipelineError::Stage {
                                stage: flag,
                                error,
                            })?;
                        validated_stages |= flag;
                    }
                }

                Some(hal::ProgrammableStage {
                    module: shader_module.raw(),
                    entry_point: fragment.stage.entry_point.as_ref(),
                })
            }
            None => None,
        };

        if validated_stages.contains(wgt::ShaderStages::FRAGMENT) {
            for (i, output) in io.iter() {
                match color_targets.get(*i as usize) {
                    Some(&Some(ref state)) => {
                        validation::check_texture_format(state.format, &output.ty).map_err(
                            |pipeline| {
                                pipeline::CreateRenderPipelineError::ColorState(
                                    *i as u8,
                                    pipeline::ColorStateError::IncompatibleFormat {
                                        pipeline,
                                        shader: output.ty,
                                    },
                                )
                            },
                        )?;
                    }
                    _ => {
                        log::warn!(
                            "The fragment stage {:?} output @location({}) values are ignored",
                            fragment_stage
                                .as_ref()
                                .map_or("", |stage| stage.entry_point),
                            i
                        );
                    }
                }
            }
        }
        let last_stage = match desc.fragment {
            Some(_) => wgt::ShaderStages::FRAGMENT,
            None => wgt::ShaderStages::VERTEX,
        };
        if desc.layout.is_none() && !validated_stages.contains(last_stage) {
            return Err(pipeline::ImplicitLayoutError::ReflectionError(last_stage).into());
        }

        let pipeline_layout_id = match desc.layout {
            Some(id) => id,
            None => self.derive_pipeline_layout(
                implicit_context,
                derived_group_layouts,
                &mut *bgl_guard,
                &mut *pipeline_layout_guard,
            )?,
        };
        let layout = pipeline_layout_guard
            .get(pipeline_layout_id)
            .map_err(|_| pipeline::CreateRenderPipelineError::InvalidLayout)?;

        // Multiview is only supported if the feature is enabled
        if desc.multiview.is_some() {
            self.require_features(wgt::Features::MULTIVIEW)?;
        }

        if !self
            .downlevel
            .flags
            .contains(wgt::DownlevelFlags::BUFFER_BINDINGS_NOT_16_BYTE_ALIGNED)
        {
            for (binding, size) in shader_binding_sizes.iter() {
                if size.get() % 16 != 0 {
                    return Err(pipeline::CreateRenderPipelineError::UnalignedShader {
                        binding: binding.binding,
                        group: binding.group,
                        size: size.get(),
                    });
                }
            }
        }

        let late_sized_buffer_groups =
            Device::make_late_sized_buffer_groups(&shader_binding_sizes, layout, &*bgl_guard);

        let pipeline_desc = hal::RenderPipelineDescriptor {
            label: desc.label.borrow_option(),
            layout: layout.raw(),
            vertex_buffers: &vertex_buffers,
            vertex_stage,
            primitive: desc.primitive,
            depth_stencil: desc.depth_stencil.clone(),
            multisample: desc.multisample,
            fragment_stage,
            color_targets,
            multiview: desc.multiview,
        };
        let raw = unsafe {
            self.raw
                .as_ref()
                .unwrap()
                .create_render_pipeline(&pipeline_desc)
        }
        .map_err(|err| match err {
            hal::PipelineError::Device(error) => {
                pipeline::CreateRenderPipelineError::Device(error.into())
            }
            hal::PipelineError::Linkage(stage, msg) => {
                pipeline::CreateRenderPipelineError::Internal { stage, error: msg }
            }
            hal::PipelineError::EntryPoint(stage) => {
                pipeline::CreateRenderPipelineError::Internal {
                    stage: hal::auxil::map_naga_stage(stage),
                    error: EP_FAILURE.to_string(),
                }
            }
        })?;

        let pass_context = RenderPassContext {
            attachments: AttachmentData {
                colors: color_targets
                    .iter()
                    .map(|state| state.as_ref().map(|s| s.format))
                    .collect(),
                resolves: ArrayVec::new(),
                depth_stencil: depth_stencil_state.as_ref().map(|state| state.format),
            },
            sample_count: samples,
            multiview: desc.multiview,
        };

        let mut flags = pipeline::PipelineFlags::empty();
        for state in color_targets.iter().filter_map(|s| s.as_ref()) {
            if let Some(ref bs) = state.blend {
                if bs.color.uses_constant() | bs.alpha.uses_constant() {
                    flags |= pipeline::PipelineFlags::BLEND_CONSTANT;
                }
            }
        }
        if let Some(ds) = depth_stencil_state.as_ref() {
            if ds.stencil.is_enabled() && ds.stencil.needs_ref_value() {
                flags |= pipeline::PipelineFlags::STENCIL_REFERENCE;
            }
            if !ds.is_depth_read_only() {
                flags |= pipeline::PipelineFlags::WRITES_DEPTH;
            }
            if !ds.is_stencil_read_only(desc.primitive.cull_mode) {
                flags |= pipeline::PipelineFlags::WRITES_STENCIL;
            }
        }

        let pipeline = pipeline::RenderPipeline {
            raw: Some(raw),
            layout_id: id::Valid(pipeline_layout_id),
            device: self.clone(),
            pass_context,
            flags,
            strip_index_format: desc.primitive.strip_index_format,
            vertex_steps,
            late_sized_buffer_groups,
            info: ResourceInfo::new(desc.label.borrow_or_default()),
        };
        Ok(pipeline)
    }

    pub(crate) fn describe_format_features(
        &self,
        adapter: &Adapter<A>,
        format: TextureFormat,
    ) -> Result<wgt::TextureFormatFeatures, MissingFeatures> {
        self.require_features(format.required_features())?;

        let using_device_features = self
            .features
            .contains(wgt::Features::TEXTURE_ADAPTER_SPECIFIC_FORMAT_FEATURES);
        // If we're running downlevel, we need to manually ask the backend what
        // we can use as we can't trust WebGPU.
        let downlevel = !self.downlevel.is_webgpu_compliant();

        if using_device_features || downlevel {
            Ok(adapter.get_texture_format_features(format))
        } else {
            Ok(format.guaranteed_format_features(self.features))
        }
    }

    pub(crate) fn wait_for_submit(
        &self,
        submission_index: SubmissionIndex,
    ) -> Result<(), WaitIdleError> {
        let fence = self.fence.read();
        let fence = fence.as_ref().unwrap();
        let last_done_index = unsafe {
            self.raw
                .as_ref()
                .unwrap()
                .get_fence_value(fence)
                .map_err(DeviceError::from)?
        };
        if last_done_index < submission_index {
            log::info!("Waiting for submission {:?}", submission_index);
            unsafe {
                self.raw
                    .as_ref()
                    .unwrap()
                    .wait(fence, submission_index, !0)
                    .map_err(DeviceError::from)?
            };
            let closures = self.lock_life().triage_submissions(
                submission_index,
                self.command_allocator.lock().as_mut().unwrap(),
            );
            assert!(
                closures.is_empty(),
                "wait_for_submit is not expected to work with closures"
            );
        }
        Ok(())
    }

    pub(crate) fn create_query_set(
        self: &Arc<Self>,
        desc: &resource::QuerySetDescriptor,
    ) -> Result<QuerySet<A>, resource::CreateQuerySetError> {
        use resource::CreateQuerySetError as Error;

        match desc.ty {
            wgt::QueryType::Occlusion => {}
            wgt::QueryType::Timestamp => {
                self.require_features(wgt::Features::TIMESTAMP_QUERY)?;
            }
            wgt::QueryType::PipelineStatistics(..) => {
                self.require_features(wgt::Features::PIPELINE_STATISTICS_QUERY)?;
            }
        }

        if desc.count == 0 {
            return Err(Error::ZeroCount);
        }

        if desc.count > wgt::QUERY_SET_MAX_QUERIES {
            return Err(Error::TooManyQueries {
                count: desc.count,
                maximum: wgt::QUERY_SET_MAX_QUERIES,
            });
        }

        let hal_desc = desc.map_label(crate::LabelHelpers::borrow_option);
        Ok(QuerySet {
            raw: Some(unsafe { self.raw().create_query_set(&hal_desc).unwrap() }),
            device: self.clone(),
            info: ResourceInfo::new(""),
            desc: desc.map_label(|_| ()),
        })
    }
}

impl<A: HalApi> Device<A> {
    pub(crate) fn destroy_command_buffer(&self, mut cmd_buf: command::CommandBuffer<A>) {
        let mut baked = cmd_buf.extract_baked_commands();
        unsafe {
            baked.encoder.reset_all(baked.list.into_iter());
        }
        unsafe {
            self.raw
                .as_ref()
                .unwrap()
                .destroy_command_encoder(baked.encoder);
        }
    }

    /// Wait for idle and remove resources that we can, before we die.
    pub(crate) fn prepare_to_die(&self) {
        self.pending_writes.lock().as_mut().unwrap().deactivate();
        let mut life_tracker = self.lock_life();
        let current_index = self.active_submission_index.load(Ordering::Relaxed);
        if let Err(error) = unsafe {
            let fence = self.fence.read();
            let fence = fence.as_ref().unwrap();
            self.raw
                .as_ref()
                .unwrap()
                .wait(fence, current_index, CLEANUP_WAIT_MS)
        } {
            log::error!("failed to wait for the device: {:?}", error);
        }
        let _ = life_tracker.triage_submissions(
            current_index,
            self.command_allocator.lock().as_mut().unwrap(),
        );
        life_tracker.cleanup();
        #[cfg(feature = "trace")]
        {
            *self.trace.lock() = None;
        }
    }
}

impl<A: HalApi> Resource<DeviceId> for Device<A> {
    const TYPE: &'static str = "Device";

    fn as_info(&self) -> &ResourceInfo<DeviceId> {
        &self.info
    }

    fn as_info_mut(&mut self) -> &mut ResourceInfo<DeviceId> {
        &mut self.info
    }
}<|MERGE_RESOLUTION|>--- conflicted
+++ resolved
@@ -525,11 +525,6 @@
         }
     }
 
-<<<<<<< HEAD
-    pub(crate) fn create_texture(
-        self: &Arc<Self>,
-        self_id: DeviceId,
-=======
     pub fn create_buffer_from_hal(
         &self,
         hal_buffer: A::Buffer,
@@ -552,11 +547,10 @@
             life_guard: LifeGuard::new(desc.label.borrow_or_default()),
         }
     }
-
-    pub(super) fn create_texture(
-        &self,
-        self_id: id::DeviceId,
->>>>>>> 7198d60f
+  
+    pub(crate) fn create_texture(
+        self: &Arc<Self>,
+        self_id: DeviceId,
         adapter: &Adapter<A>,
         desc: &resource::TextureDescriptor,
     ) -> Result<Texture<A>, resource::CreateTextureError> {
